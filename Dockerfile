FROM ubuntu:18.04 AS builder
ARG AUGUSTUS_COMMIT=36ae43d
RUN apt-get update
RUN apt-get install -y build-essential libssl-dev libncurses5-dev libcurl4-openssl-dev liblzma-dev libbz2-dev \
libboost-all-dev sqlite3 libsqlite3-0 libsqlite3-dev libgsl0-dev lp-solve liblpsolve55-dev libbamtools-dev wget git

# htslib
RUN git clone git://github.com/samtools/htslib.git
RUN cd htslib && make install

# bcftools
RUN git clone git://github.com/samtools/bcftools.git 
RUN cd bcftools && make

# samtools
RUN git clone git://github.com/samtools/samtools
RUN cd samtools && make && make install

# MOVE Directories INTO $HOME/tool
RUN mkdir /root/tools
RUN mv samtools /root/tools
RUN mv htslib /root/tools
RUN mv bcftools /root/tools

# Augustus
RUN git clone https://github.com/Gaius-Augustus/Augustus augustus
RUN cd augustus && git reset --hard ${AUGUSTUS_COMMIT}
RUN echo 'COMPGENEPRED = true' >> augustus/common.mk
RUN echo 'SQLITE = true' >> augustus/common.mk
RUN cd augustus/auxprogs/homGeneMapping/src && sed 's/# BOOST = true/BOOST = true/g' -i Makefile && sed 's/# SQLITE = true/SQLITE = true/g' -i Makefile
RUN cd augustus && make

# HDF5
RUN wget -q http://www.hdfgroup.org/ftp/HDF5/releases/hdf5-1.10/hdf5-1.10.1/src/hdf5-1.10.1.tar.gz
RUN tar xzf hdf5-1.10.1.tar.gz
RUN cd hdf5-1.10.1 && ./configure --enable-cxx --prefix=/usr 
RUN cd hdf5-1.10.1 && make && make install

# sonLib
RUN git clone git://github.com/benedictpaten/sonLib.git

# HAL
RUN git clone git://github.com/glennhickey/hal.git
RUN cd sonLib && make
RUN cd hal && make

# LibBigWig
RUN git clone https://github.com/dpryan79/libBigWig.git
RUN cd libBigWig && make install

# WiggleTools
RUN git clone https://github.com/dahlo/WiggleTools
# Their makefile now hardcodes /bin/cc as compiler :(
RUN ln -s /usr/bin/cc /bin/cc
RUN cd WiggleTools && make

# sambamba
RUN wget -q https://github.com/biod/sambamba/releases/download/v0.6.7/sambamba_v0.6.7_linux.tar.bz2
RUN tar xvjf sambamba_v0.6.7_linux.tar.bz2

# Slimmer final Docker image

FROM ubuntu:18.04
RUN apt-get update
RUN apt-get install -y wget bedtools bamtools samtools sqlite3 libgsl0-dev libcolamd2 software-properties-common libcurl4-openssl-dev
RUN add-apt-repository -y ppa:deadsnakes/ppa
RUN apt-get install -y python3.7 python3-pip
# Kent
<<<<<<< HEAD
RUN for i in wigToBigWig faToTwoBit gff3ToGenePred genePredToBed genePredToFakePsl bamToPsl transMapPslToGenePred pslPosTarget axtChain chainMergeSort pslMap pslRecalcMatch pslMapPostChain gtfToGenePred genePredToGtf bedtools pslCheck pslCDnaFilter clusterGenes pslToBigPsl bedSort bedToBigBed ; do wget -q http://hgdownload.soe.ucsc.edu/admin/exe/linux.x86_64/$i -O /bin/$i ; chmod +x /bin/$i ; done
=======
RUN for i in wigToBigWig faToTwoBit gff3ToGenePred genePredToBed genePredToFakePsl bamToPsl transMapPslToGenePred \
pslPosTarget axtChain chainMergeSort pslMap pslRecalcMatch pslMapPostChain gtfToGenePred genePredToGtf bedtools \
pslCheck pslCDnaFilter clusterGenes pslToBigPsl bedSort bedToBigBed ; do \
wget -q http://hgdownload.soe.ucsc.edu/admin/exe/linux.x86_64/$i -O /bin/$i ; chmod +x /bin/$i ; done
>>>>>>> e9f968d7

COPY --from=builder /hal/bin/* /bin/
COPY --from=builder /sambamba /bin/
COPY --from=builder /augustus/bin/* /bin/
COPY --from=builder /augustus/scripts/* /bin/
COPY --from=builder /WiggleTools/bin/* /bin/

RUN mkdir -p /augustus
COPY --from=builder /augustus/config /augustus/config

# Python deps
RUN pip3 install bd2k-python-lib toil[all] pyfasta numpy matplotlib

# make Python 3 primary python
RUN rm /usr/bin/python
RUN ln -s /usr/bin/python3.7 /usr/bin/python

ENV AUGUSTUS_CONFIG_PATH=/augustus/config/<|MERGE_RESOLUTION|>--- conflicted
+++ resolved
@@ -66,14 +66,9 @@
 RUN add-apt-repository -y ppa:deadsnakes/ppa
 RUN apt-get install -y python3.7 python3-pip
 # Kent
-<<<<<<< HEAD
-RUN for i in wigToBigWig faToTwoBit gff3ToGenePred genePredToBed genePredToFakePsl bamToPsl transMapPslToGenePred pslPosTarget axtChain chainMergeSort pslMap pslRecalcMatch pslMapPostChain gtfToGenePred genePredToGtf bedtools pslCheck pslCDnaFilter clusterGenes pslToBigPsl bedSort bedToBigBed ; do wget -q http://hgdownload.soe.ucsc.edu/admin/exe/linux.x86_64/$i -O /bin/$i ; chmod +x /bin/$i ; done
-=======
 RUN for i in wigToBigWig faToTwoBit gff3ToGenePred genePredToBed genePredToFakePsl bamToPsl transMapPslToGenePred \
 pslPosTarget axtChain chainMergeSort pslMap pslRecalcMatch pslMapPostChain gtfToGenePred genePredToGtf bedtools \
-pslCheck pslCDnaFilter clusterGenes pslToBigPsl bedSort bedToBigBed ; do \
-wget -q http://hgdownload.soe.ucsc.edu/admin/exe/linux.x86_64/$i -O /bin/$i ; chmod +x /bin/$i ; done
->>>>>>> e9f968d7
+pslCheck pslCDnaFilter clusterGenes pslToBigPsl bedSort bedToBigBed ; done
 
 COPY --from=builder /hal/bin/* /bin/
 COPY --from=builder /sambamba /bin/
