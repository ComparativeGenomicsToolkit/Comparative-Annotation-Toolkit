--- conflicted
+++ resolved
@@ -425,13 +425,9 @@
          'transcript_class': 'ortholog',
          'valid_start': bool(best_series.ValidStart),
          'valid_stop': bool(best_series.ValidStop),
-<<<<<<< HEAD
-         'proper_orf': bool(best_series.ProperOrf),
          'adj_start': best_series.AdjStart_mRNA,
-         'adj_stop': best_series.AdjStop_mRNA}
-=======
+         'adj_stop': best_series.AdjStop_mRNA,
          'proper_orf': bool(best_series.ProperOrf)}
->>>>>>> 786201b6
     if hints_db_has_rnaseq is True:
         d['exon_rna_support'] = ','.join(map(str, best_series.ExonRnaSupport))
         d['intron_rna_support'] = ','.join(map(str, best_series.IntronRnaSupport))
