"""
Comparative Annotation Toolkit.
"""
import string
import random
import datetime
import collections
import logging
import os
import shutil
import json
from collections import OrderedDict
from frozendict import frozendict
from configobj import ConfigObj
from subprocess import check_call, DEVNULL

import luigi
import luigi.contrib.sqla
from luigi.util import requires
from toil.job import Job
import pandas as pd
from bx.intervals.cluster import ClusterTree

import tools.bio
import tools.fileOps
import tools.intervals
import tools.hal
import tools.misc
import tools.nameConversions
import tools.procOps
import tools.mathOps
import tools.psl
import tools.sqlInterface
import tools.sqlite
import tools.hintsDatabaseInterface
import tools.transcripts
import tools.gff3
from tools.luigiAddons import multiple_requires, IndexTarget
from .align_transcripts import align_transcripts
from .augustus import augustus
from .augustus_cgp import augustus_cgp
from .augustus_pb import augustus_pb
from .chaining import chaining
from .classify import classify
from .consensus import generate_consensus, load_alt_names, load_hgm_vectors
from .filter_transmap import filter_transmap
from .hgm import hgm, parse_hgm_gtf
from .transmap_classify import transmap_classify
from .plots import generate_plots
from .hints_db import hints_db
from .parent_gene_assignment import assign_parents
from .exceptions import *

logger = logging.getLogger('cat')


###
# Base tasks shared by pipeline tasks
###


class PipelineTask(luigi.Task):
    """
    Base class for all tasks in this pipeline. Has Parameters for all input parameters that will be inherited
    by all downstream tools.

    Provides useful methods for handling parameters being passed between modules.

    Note: significant here is not the same as significant in get_pipeline_args. Significant here is for the luigi
    scheduler to know which parameters define a unique task ID. This would come into play if multiple instances of this
    pipeline are being run on the same scheduler at once.
    """
    hal = luigi.Parameter()
    ref_genome = luigi.Parameter()
    config = luigi.Parameter()
    out_dir = luigi.Parameter(default='./cat_output')
    work_dir = luigi.Parameter(default='./cat_work')
    target_genomes = luigi.TupleParameter(default=None)
    annotate_ancestors = luigi.BoolParameter(default=False)
    binary_mode = luigi.ChoiceParameter(choices=["docker", "local", "singularity"], default='docker',
                                        significant=False)
    # AugustusTM(R) parameters
    augustus = luigi.BoolParameter(default=False)
    augustus_species = luigi.Parameter(default='human', significant=False)
    tm_cfg = luigi.Parameter(default='augustus_cfgs/extrinsic.ETM1.cfg', significant=False)
    tmr_cfg = luigi.Parameter(default='augustus_cfgs/extrinsic.ETM2.cfg', significant=False)
    augustus_utr_off = luigi.BoolParameter(default=False, significant=False)
    # AugustusCGP parameters
    augustus_cgp = luigi.BoolParameter(default=False)
    cgp_param = luigi.Parameter(default=None, significant=False)
    augustus_cgp_cfg_template = luigi.Parameter(default='augustus_cfgs/cgp_extrinsic_template.cfg', significant=False)
    maf_chunksize = luigi.IntParameter(default=2500000, significant=False)
    maf_overlap = luigi.IntParameter(default=500000, significant=False)
    cgp_train_num_exons = luigi.IntParameter(default=5000, significant=False)
    # AugustusPB parameters
    augustus_pb = luigi.BoolParameter(default=False)
    pb_genome_chunksize = luigi.IntParameter(default=5000000, significant=False)
    pb_genome_overlap = luigi.IntParameter(default=500000, significant=False)
    pb_cfg = luigi.Parameter(default='augustus_cfgs/extrinsic.M.RM.PB.E.W.cfg', significant=False)
    # Hgm parameters
    hgm_cpu = luigi.IntParameter(default=4, significant=False)
    # assemblyHub parameters
    assembly_hub = luigi.BoolParameter(default=False)
    hub_email = luigi.Parameter(default='NoEmail', significant=False)
    # Paralogy detection options
    global_near_best = luigi.FloatParameter(default=0.15, significant=False)
    filter_overlapping_genes = luigi.BoolParameter(default=False, significant=True)
    # consensus options
    intron_rnaseq_support = luigi.IntParameter(default=0, significant=False)
    exon_rnaseq_support = luigi.IntParameter(default=0, significant=False)
    intron_annot_support = luigi.IntParameter(default=0, significant=False)
    exon_annot_support = luigi.IntParameter(default=0, significant=False)
    original_intron_support = luigi.IntParameter(default=0, significant=False)
    denovo_num_introns = luigi.IntParameter(default=0, significant=False)
    denovo_splice_support = luigi.IntParameter(default=0, significant=False)
    denovo_exon_support = luigi.IntParameter(default=0, significant=False)
    denovo_ignore_novel_genes = luigi.BoolParameter(default=False, significant=False)
    denovo_novel_end_distance = luigi.IntParameter(default=0, significant=False)
    denovo_allow_unsupported = luigi.BoolParameter(default=False, significant=False)
    denovo_allow_bad_annot_or_tm = luigi.BoolParameter(default=False, significant=False)
    require_pacbio_support = luigi.BoolParameter(default=False, significant=False)
    in_species_rna_support_only = luigi.BoolParameter(default=False, significant=True)
    rebuild_consensus = luigi.BoolParameter(default=False, significant=True)
    # Toil options
    batchSystem = luigi.Parameter(default='singleMachine', significant=False)
    maxCores = luigi.IntParameter(default=8, significant=False)
    parasolCommand = luigi.Parameter(default=None, significant=False)
    defaultMemory = luigi.Parameter(default='8G', significant=False)
    disableCaching = luigi.BoolParameter(default=False, significant=False)
    workDir = luigi.Parameter(default=None, significant=False)
    defaultDisk = luigi.Parameter(default='8G', significant=False)
    cleanWorkDir = luigi.Parameter(default='onSuccess', significant=False)
    provisioner = luigi.Parameter(default=None, significant=False)
    nodeTypes = luigi.Parameter(default=None, significant=False)
    maxNodes = luigi.Parameter(default=None, significant=False)
    minNode = luigi.Parameter(default=None, significant=False)
    metrices = luigi.Parameter(default=None, significant=False)
    zone = luigi.Parameter(default=None, significant=False)

    def __repr__(self):
        """override the repr to make logging cleaner"""
        if hasattr(self, 'genome'):
            return 'Task: {} for {}'.format(self.__class__.__name__, self.genome)
        elif hasattr(self, 'mode'):
            return 'Task: {} for {}'.format(self.__class__.__name__, self.mode)
        else:
            return 'Task: {}'.format(self.__class__.__name__)

    def get_pipeline_args(self):
        """returns a namespace of all of the arguments to the pipeline. Resolves the target genomes variable"""
        args = tools.misc.PipelineNamespace()
        args.set('binary_mode', self.binary_mode, False)
        args.set('hal', os.path.abspath(self.hal), True)
        args.set('ref_genome', self.ref_genome, True)
        args.set('out_dir', os.path.abspath(self.out_dir), True)
        args.set('work_dir', os.path.abspath(self.work_dir), True)
        args.set('augustus', self.augustus, True)
        args.set('augustus_cgp', self.augustus_cgp, True)
        args.set('augustus_pb', self.augustus_pb, True)
        args.set('augustus_species', self.augustus_species, True)
        args.set('tm_cfg', os.path.abspath(self.tm_cfg), True)
        args.set('tmr_cfg', os.path.abspath(self.tmr_cfg), True)
        args.set('augustus_cgp', self.augustus_cgp, True)
        args.set('maf_chunksize', self.maf_chunksize, True)
        args.set('maf_overlap', self.maf_overlap, True)
        args.set('pb_genome_chunksize', self.pb_genome_chunksize, True)
        args.set('pb_genome_overlap', self.pb_genome_overlap, True)
        args.set('pb_cfg', os.path.abspath(self.pb_cfg), True)

        args.set('augustus_cgp_cfg_template', os.path.abspath(self.augustus_cgp_cfg_template), True)
        args.set('augustus_utr_off', self.augustus_utr_off, True)
        if self.cgp_param is not None:
            args.set('cgp_param', os.path.abspath(self.cgp_param), True)
        else:
            args.set('cgp_param', None, True)
        args.set('cgp_train_num_exons', self.cgp_train_num_exons, True)
        args.set('hgm_cpu', self.hgm_cpu, False)

        # user flags for paralog resolution
        args.set('global_near_best', self.global_near_best, True)
        args.set('filter_overlapping_genes', self.filter_overlapping_genes, True)
        
        # user specified flags for consensus finding
        args.set('intron_rnaseq_support', self.intron_rnaseq_support, False)
        args.set('exon_rnaseq_support', self.exon_rnaseq_support, False)
        args.set('intron_annot_support', self.intron_annot_support, False)
        args.set('exon_annot_support', self.exon_annot_support, False)
        args.set('original_intron_support', self.original_intron_support, False)
        args.set('denovo_num_introns', self.denovo_num_introns, False)
        args.set('denovo_splice_support', self.denovo_splice_support, False)
        args.set('denovo_exon_support', self.denovo_exon_support, False)
        args.set('denovo_ignore_novel_genes', self.denovo_ignore_novel_genes, False)
        args.set('denovo_novel_end_distance', self.denovo_novel_end_distance, False)
        args.set('denovo_allow_unsupported', self.denovo_allow_unsupported, False)
        args.set('denovo_allow_bad_annot_or_tm', self.denovo_allow_bad_annot_or_tm, False)
        args.set('require_pacbio_support', self.require_pacbio_support, False)
        args.set('in_species_rna_support_only', self.in_species_rna_support_only, False)
        args.set('rebuild_consensus', self.rebuild_consensus, False)

        # stats location
        args.set('stats_db', os.path.join(args.out_dir, 'databases', 'timing_stats.db'), False)

        # flags for assembly hub building
        args.set('assembly_hub', self.assembly_hub, False)  # assembly hub doesn't need to cause rebuild of gene sets
        args.set('hub_email', self.hub_email, False)

        # flags for figuring out which genomes we are going to annotate
        args.set('annotate_ancestors', self.annotate_ancestors, True)

        # halStats is run below, before any validate() methods are called.
        if not tools.misc.is_exec('halStats'):
            raise ToolMissingException('halStats from the HAL tools package not in global path')

        args.set('hal_genomes', tools.hal.extract_genomes(args.hal, self.annotate_ancestors), True)
        target_genomes = tools.hal.extract_genomes(args.hal, self.annotate_ancestors, self.target_genomes)
        target_genomes = tuple(x for x in target_genomes if x != self.ref_genome)
        args.set('target_genomes', target_genomes, True)
        args.set('cfg', self.parse_cfg(), True)
        args.set('dbs', PipelineTask.get_databases(args), True)
        args.set('annotation', args.cfg['ANNOTATION'][args.ref_genome], True)
        args.set('hints_db', os.path.join(args.work_dir, 'hints_database', 'hints.db'), True)
        args.set('rnaseq_genomes', frozenset(set(args.cfg['INTRONBAM'].keys()) | set(args.cfg['BAM'].keys())), True)
        args.set('intron_only_genomes', frozenset(set(args.cfg['INTRONBAM'].keys()) - set(args.cfg['BAM'].keys())), True)
<<<<<<< HEAD
        args.set('isoseq_genomes', frozenset(args.cfg['ISO_SEQ_BAM'].keys()), True)
        args.set('annotation_genomes', frozenset(args.cfg['ANNOTATION'].keys()), True)
        args.set('external_ref_genomes', args.annotation_genomes - {args.ref_genome}, True)
=======
        args.set('isoseq_genomes', frozenset(list(args.cfg['ISO_SEQ_BAM'].keys())), True)
        args.set('annotation_genomes', frozenset(list(args.cfg['ANNOTATION'].keys())), True)
>>>>>>> e9f968d7
        args.set('modes', self.get_modes(args), True)
        args.set('augustus_tmr', True if 'augTMR' in args.modes else False, True)

        if self.__class__.__name__ in ['RunCat', 'Augustus', 'AugustusCgp', 'AugustusPb']:
            self.validate_cfg(args)

        return args

    def parse_cfg(self):
        """
        Parses the input config file. Config file format:

        [ANNOTATION]
        annotation = /path/to/gff3

        [INTRONBAM]
        genome1 = /path/to/non_polyA_bam1.bam, /path/to/non_polyA_bam2.bam

        [BAM]
        genome1 = /path/to/fofn

        [ISO_SEQ_BAM]
        genome1 = /path/to/bam/or/fofn

        [PROTEIN_FASTA]
        genome1 = /path/to/fasta/or/fofn

        The annotation field must be populated for the reference genome.

        The protein fasta field should be populated for every genome you wish to perform protein alignment to.

        BAM annotations can be put either under INTRONBAM or BAM. Any INTRONBAM will only have intron data loaded,
        and is suitable for lower quality RNA-seq.

        """
        if not os.path.exists(self.config):
            raise MissingFileException('Config file {} not found.'.format(self.config))
        # configspec validates the input config file
        configspec = ['[ANNOTATION]', '__many__ = string',
                      '[INTRONBAM]', '__many__ = list',
                      '[BAM]', '__many__ = list',
                      '[ISO_SEQ_BAM]', '__many__ = list',
                      '[PROTEIN_FASTA]', '__many__ = list']
        parser = ConfigObj(self.config, configspec=configspec)
        for key in parser:
            if key not in ['ANNOTATION', 'INTRONBAM', 'BAM', 'ISO_SEQ_BAM', 'PROTEIN_FASTA']:
                raise InvalidInputException('Invalid field {} in config file'.format(key))

        # convert the config into a new dict, parsing the fofns
        cfg = collections.defaultdict(dict)
        for dtype in ['ANNOTATION', 'PROTEIN_FASTA']:
            if dtype not in parser:
                cfg[dtype] = {}
            else:
                for genome, annot in parser[dtype].items():
                    annot = os.path.abspath(annot)
                    if not os.path.exists(annot):
                        raise MissingFileException('Missing {} file {}.'.format(dtype.lower(), annot))
                    cfg[dtype][genome] = annot

        # if a given genome only has one BAM, it is a string. Fix this. Extract all paths from fofn files.
        for dtype in ['BAM', 'INTRONBAM', 'ISO_SEQ_BAM']:
            if dtype not in parser:  # the user does not have to specify all field types
                cfg[dtype] = {}
                continue
            for genome in parser[dtype]:
                path = parser[dtype][genome]
                if isinstance(path, str):
                    if not tools.misc.is_bam(path):
                        # this is a fofn
                        cfg[dtype][genome] = [os.path.abspath(x.rstrip()) for x in open(path)]
                    else:
                        # this is a single BAM
                        cfg[dtype][genome] = [os.path.abspath(path)]
                else:
                    cfg[dtype][genome] = []
                    for p in path:
                        if tools.misc.is_bam(p):  # is a bam
                            cfg[dtype][genome].append(os.path.abspath(p))
                        else:  # assume to be a fofn
                            cfg[dtype][genome].extend([os.path.abspath(x.rstrip()) for x in open(p)])

        # return a hashable version
        return frozendict((key, frozendict((ikey, tuple(ival) if isinstance(ival, list) else ival)
                                           for ikey, ival in val.items())) for key, val in cfg.items())

    def validate_cfg(self, args):
        """Validate the input config file."""
        if len(args.cfg['BAM']) + len(args.cfg['INTRONBAM']) + \
                len(args.cfg['ISO_SEQ_BAM']) + len(args.cfg['ANNOTATION']) == 0:
            logger.warning('No extrinsic data or annotations found in config. Will load genomes only.')
        elif len(args.cfg['BAM']) + len(args.cfg['INTRONBAM']) + len(args.cfg['ISO_SEQ_BAM']) == 0:
            logger.warning('No extrinsic data found in config. Will load genomes and annotation only.')

        for dtype in ['BAM', 'INTRONBAM', 'ISO_SEQ_BAM']:
            for genome in args.cfg[dtype]:
                for bam in args.cfg[dtype][genome]:
                    if not os.path.exists(bam):
                        raise MissingFileException('Missing BAM {}.'.format(bam))
                    if not tools.misc.is_bam(bam):
                        raise InvalidInputException('BAM {} is not a valid BAM.'.format(bam))
                    if not os.path.exists(bam + '.bai'):
                        raise MissingFileException('Missing BAM index {}.'.format(bam + '.bai'))

        for dtype in ['ANNOTATION', 'PROTEIN_FASTA']:
            for genome, annot in args.cfg[dtype].items():
                if not os.path.exists(annot):
                    raise MissingFileException('Missing {} file {}.'.format(dtype.lower(), annot))

        if all(g in args.hal_genomes for g in args.target_genomes) is False:
            bad_genomes = set(args.hal_genomes) - set(args.target_genomes)
            err_msg = 'Genomes {} present in configuration and not present in HAL.'.format(','.join(bad_genomes))
            raise UserException(err_msg)

        if args.ref_genome not in args.cfg['ANNOTATION']:
            raise UserException('Reference genome {} did not have a provided annotation.'.format(self.ref_genome))

        # raise if the user if the user is providing dubious inputs
        if args.augustus_cgp and len(args.rnaseq_genomes) == 0:
            raise InvalidInputException('AugustusCGP is being ran without any RNA-seq hints!')
        if args.augustus_pb and len(args.isoseq_genomes) == 0:
            raise InvalidInputException('AugustusPB is being ran without any IsoSeq hints!')

    def get_modes(self, args):
        """returns a tuple of the execution modes being used here"""
        modes = ['transMap']
        if args.augustus_cgp is True:
            modes.append('augCGP')
        if args.augustus is True:
            modes.append('augTM')
            if len(set(args.rnaseq_genomes) & set(args.target_genomes)) > 0:
                modes.append('augTMR')
        if args.augustus_pb is True:
            modes.append('augPB')
        if len(args.annotation_genomes) > 1:
            modes.append('exRef')
        return tuple(modes)

    def get_module_args(self, module, **args):
        """
        convenience wrapper that takes a parent module and propagates any required arguments to generate the full
        argument set.
        """
        pipeline_args = self.get_pipeline_args()
        return module.get_args(pipeline_args, **args)

    def load_docker(self):
        """
        Download Docker or Singularity container, if applicable
        """
        # We use this environment variable as a bit of global state,
        # to avoid threading this through in each of the hundreds of
        # command invocations.
        os.environ['CAT_BINARY_MODE'] = self.binary_mode
        if self.binary_mode == 'docker':
            if not tools.misc.is_exec('docker'):
                raise ToolMissingException('docker binary not found. '
                                           'Either install it or use a different option for --binary-mode.')
            # Update docker container
            check_call(['docker', 'pull', 'quay.io/ucsc_cgl/cat:latest'], stdout=DEVNULL, stderr=DEVNULL)
        elif self.binary_mode == 'singularity':
            if not tools.misc.is_exec('singularity'):
                raise ToolMissingException('singularity binary not found. '
                                           'Either install it or use a different option for --binary-mode.')
            os.environ['SINGULARITY_PULLFOLDER'] = self.work_dir
            os.environ['SINGULARITY_CACHEDIR'] = self.work_dir
            if not os.path.isfile(os.path.join(self.work_dir, 'cat.img')):
                check_call(['singularity', 'pull', '--name', 'cat.img',
                            'docker://quay.io/ucsc_cgl/cat:latest'], stdout=DEVNULL, stderr=DEVNULL)

    @staticmethod
    def get_databases(pipeline_args):
        """wrapper for get_database() that provides all of the databases"""
        dbs = {genome: PipelineTask.get_database(pipeline_args, genome) for genome in pipeline_args.hal_genomes}
        return frozendict(dbs)

    @staticmethod
    def get_database(pipeline_args, genome):
        """database paths must be resolved here to handle multiple programs accessing them"""
        base_out_dir = os.path.join(pipeline_args.out_dir, 'databases')
        return os.path.join(base_out_dir, '{}.db'.format(genome))

    @staticmethod
    def get_plot_dir(pipeline_args, genome):
        """plot base directories must be resolved here to handle multiple programs accessing them"""
        base_out_dir = os.path.join(pipeline_args.out_dir, 'plots')
        return os.path.join(base_out_dir, genome)

    @staticmethod
    def get_metrics_dir(pipeline_args, genome):
        """plot data directories must be resolved here to handle multiple programs accessing them"""
        base_out_dir = os.path.join(pipeline_args.work_dir, 'plot_data')
        return os.path.join(base_out_dir, genome)

    @staticmethod
    def write_metrics(metrics_dict, out_target):
        """write out a metrics dictionary to a path for later loading and plotting"""
        tools.fileOps.ensure_file_dir(out_target.path)
        with out_target.open('w') as outf:
            json.dump(metrics_dict, outf)


@PipelineTask.event_handler(luigi.Event.PROCESSING_TIME)
def processing_time(task, processing_time):
    """
    An event to record processing time of each task. This event records directly to a sqlite database.
    """
    pipeline_args = task.get_pipeline_args()
    stats_db = pipeline_args.stats_db
    finish_time = datetime.datetime.now().strftime('%Y-%m-%d %H:%M:%S')
    with tools.sqlite.ExclusiveSqlConnection(stats_db) as engine:
        c = engine.cursor()
        c.execute('create table if not exists stats '
                  '(TaskId string unique, FinishTime string, ProcessingTime real)')
        c.execute('insert or replace into stats values (?, ?, ?)', [task.task_id, finish_time, processing_time])
        engine.commit()


class PipelineWrapperTask(PipelineTask, luigi.WrapperTask):
    """add WrapperTask functionality to PipelineTask"""
    pass


class AbstractAtomicFileTask(PipelineTask):
    """
    Abstract Task for single files.
    """
    def run_cmd(self, cmd):
        """
        Run a external command that will produce the output file for this task to stdout. Capture this to the file.
        """
        # luigi localTargets guarantee atomicity if used as a context manager
        with self.output().open('w') as outf:
            tools.procOps.run_proc(cmd, stdout=outf)


class ToilTask(PipelineTask):
    """
    Task for launching toil pipelines from within luigi.
    """
    resources = {'toil': 1}  # all toil pipelines use 1 toil

    def __repr__(self):
        """override the PipelineTask repr to report the batch system being used"""
        base_repr = super(ToilTask, self).__repr__()
        return 'Toil' + base_repr + ' using batchSystem {}'.format(self.batchSystem)

    def prepare_toil_options(self, work_dir):
        """
        Prepares a Namespace object for Toil which has all defaults, overridden as specified
        Will see if the jobStore path exists, and if it does, assume that we need to add --restart
        :param work_dir: Parent directory where toil work will be done. jobStore will be placed inside. Will be used
        to fill in the workDir class variable.
        :return: Namespace
        """
        toil_args = self.get_toil_defaults()
        toil_args.__dict__.update(vars(self))
        toil_args.stats = True
        toil_args.defaultPreemptable = True
        if self.zone is not None:
            job_dir = os.path.join(work_dir, 'jobStore')  # Directory where the AWS directory file is
            if os.path.exists(job_dir):
                for i in os.listdir(job_dir):
                    if os.path.isfile(os.path.join(job_dir, i)) and self.provisioner in i:
                        job_store = i
                        toil_args.restart = True
                        break
            if toil_args.restart is not True:
                job_store = self.provisioner + ':' + self.zone + ':' + ''.join(
                    random.choice(string.ascii_lowercase) for _ in range(7))
                try:
                    os.makedirs(job_dir)
                except OSError:
                    pass
                tools.fileOps.touch(os.path.join(job_dir, job_store))
        else:
            job_store = os.path.join(work_dir, 'jobStore')
            tools.fileOps.ensure_file_dir(job_store)

            # this logic tries to determine if we should try and restart an existing jobStore
            if os.path.exists(job_store):
                try:
                    root_job = next(open(os.path.join(job_store, 'rootJobStoreID'))).rstrip()
                    if not os.path.exists(os.path.join(job_store, 'tmp', root_job)):
                        shutil.rmtree(job_store)
                    else:
                        toil_args.restart = True
                except OSError:
                    toil_args.restart = True
                except IOError:
                    shutil.rmtree(job_store)

        if tools.misc.running_in_container():
            # Caching doesn't work in containers, because the
            # container filesystems are transient overlays that don't
            # support hardlinking.
            toil_args.disableCaching = True
        if toil_args.batchSystem == 'parasol' and toil_args.disableCaching is False:
            raise RuntimeError('Running parasol without disabled caching is a very bad idea.')
        if toil_args.batchSystem == 'parasol' and toil_args.workDir is None:
            raise RuntimeError('Running parasol without setting a shared work directory will not work. Please specify '
                               '--workDir.')
        if toil_args.workDir is not None:
            tools.fileOps.ensure_dir(toil_args.workDir)
        toil_args.jobStore = job_store
        self.job_store = job_store
        return toil_args

    def get_toil_defaults(self):
        """
        Extracts the default toil options as a dictionary, setting jobStore to None
        :return: dict
        """
        parser = Job.Runner.getDefaultArgumentParser()
        namespace = parser.parse_args([''])  # empty jobStore attribute
        namespace.jobStore = None  # jobStore attribute will be updated per-batch
        return namespace


@ToilTask.event_handler(luigi.Event.SUCCESS)
def success(task):
    """
    An event to record the total CPU time of a toil job.
    """
    pipeline_args = task.get_pipeline_args()
    stats_db = pipeline_args.stats_db
    if task.zone is not None:
        cmd = ['toil', 'stats', '--raw', task.job_store]
        try:
            os.remove(os.path.abspath(task.job_store))
        except OSError:
            pass
    else: 
        cmd = ['toil', 'stats', '--raw', os.path.abspath(task.job_store)]
    raw = tools.procOps.call_proc(cmd)
    parsed = raw[raw.index('{'):raw.rfind('}') + 1]
    stats = json.loads(parsed)
    with tools.sqlite.ExclusiveSqlConnection(stats_db) as engine:
        c = engine.cursor()
        c.execute('create table if not exists toil_stats '
                  '(TaskId string unique, TotalTime real, AverageTime real)')
        c.execute('insert or replace into toil_stats values (?, ?, ?)', [task.task_id,
                                                                         stats['jobs']['total_clock'],
                                                                         stats['jobs']['average_clock']])
        engine.commit()


class RebuildableTask(PipelineTask):
    def __init__(self, *args, **kwargs):
        """Allows us to force a task to be re-run. https://github.com/spotify/luigi/issues/595"""
        super(PipelineTask, self).__init__(*args, **kwargs)
        # To force execution, we just remove all outputs before `complete()` is called
        if self.rebuild_consensus is True:
            outputs = luigi.task.flatten(self.output())
            for out in outputs:
                if out.exists():
                    out.remove()


class TrackTask(RebuildableTask):
    """Provides shared values for all of the track tasks"""
    genome = luigi.Parameter()
    track_path = luigi.Parameter()
    trackdb_path = luigi.Parameter()

    def requires(self):
        yield self.clone(Consensus)
        yield self.clone(EvaluateTransMap)
        yield self.clone(EvaluateTranscripts)
        yield self.clone(Hgm)
        yield self.clone(ReferenceFiles)
        yield self.clone(EvaluateTransMap)
        yield self.clone(TransMap)

    def output(self):
        return luigi.LocalTarget(self.track_path), luigi.LocalTarget(self.trackdb_path)


###
# pipeline tasks
###


class RunCat(PipelineWrapperTask):
    """
    Task that executes the entire pipeline.
    """
    def validate(self, pipeline_args):
        """General input validation"""
        if not os.path.exists(pipeline_args.hal):
            raise InputMissingException('HAL file not found at {}.'.format(pipeline_args.hal))
        for d in [pipeline_args.out_dir, pipeline_args.work_dir]:
            if not os.path.exists(d):
                if not tools.fileOps.dir_is_writeable(os.path.dirname(d)):
                    raise UserException('Cannot create directory {}.'.format(d))
            else:
                if not tools.fileOps.dir_is_writeable(d):
                    raise UserException('Directory {} is not writeable.'.format(d))

        if not os.path.exists(pipeline_args.annotation):
            raise InputMissingException('Annotation file {} not found.'.format(pipeline_args.annotation))
        # TODO: validate augustus species, tm/tmr/cgp/param files.
        if pipeline_args.ref_genome not in pipeline_args.hal_genomes:
            raise InvalidInputException('Reference genome {} not present in HAL.'.format(pipeline_args.ref_genome))
        missing_genomes = {g for g in pipeline_args.target_genomes if g not in pipeline_args.hal_genomes}
        if len(missing_genomes) > 0:
            missing_genomes = ','.join(missing_genomes)
            raise InvalidInputException('Target genomes {} not present in HAL.'.format(missing_genomes))
        if pipeline_args.ref_genome in pipeline_args.target_genomes:
            raise InvalidInputException('A target genome cannot be the reference genome.')

    def requires(self):
        self.load_docker()
        pipeline_args = self.get_pipeline_args()
        self.validate(pipeline_args)
        yield self.clone(PrepareFiles)
        yield self.clone(BuildDb)
        yield self.clone(Chaining)
        yield self.clone(TransMap)
        yield self.clone(EvaluateTransMap)
        if self.augustus is True:
            yield self.clone(Augustus)
        if self.augustus_cgp is True:
            yield self.clone(AugustusCgp)
            yield self.clone(FindDenovoParents, mode='augCGP')
        if self.augustus_pb is True:
            yield self.clone(AugustusPb)
            yield self.clone(FindDenovoParents, mode='augPB')
            yield self.clone(IsoSeqTranscripts)
        yield self.clone(Hgm)
        yield self.clone(AlignTranscripts)
        yield self.clone(EvaluateTranscripts)
        yield self.clone(Consensus)
        yield self.clone(Plots)
        if self.assembly_hub is True:
            yield self.clone(AssemblyHub)
        yield self.clone(ReportStats)


class PrepareFiles(PipelineWrapperTask):
    """
    Wrapper for file preparation tasks GenomeFiles and ReferenceFiles
    """
    def requires(self):
        yield self.clone(GenomeFiles)
        yield self.clone(ReferenceFiles)
        yield self.clone(ExternalReferenceFiles)


class GenomeFiles(PipelineWrapperTask):
    """
    WrapperTask for producing all genome files.

    GenomeFiles -> GenomeFasta -> GenomeTwoBit -> GenomeFlatFasta -> GenomeFastaIndex
                -> GenomeSizes

    """
    @staticmethod
    def get_args(pipeline_args, genome):
        base_dir = os.path.join(pipeline_args.work_dir, 'genome_files')
        args = tools.misc.HashableNamespace()
        args.genome = genome
        args.fasta = os.path.join(base_dir, genome + '.fa')
        args.two_bit = os.path.join(base_dir, genome + '.2bit')
        args.sizes = os.path.join(base_dir, genome + '.chrom.sizes')
        args.flat_fasta = os.path.join(base_dir, genome + '.fa.flat')
        return args

    def validate(self):
        for haltool in ['hal2fasta', 'halStats']:
            if not tools.misc.is_exec(haltool):
                    raise ToolMissingException('{} from the HAL tools package not in global path'.format(haltool))
        if not tools.misc.is_exec('faToTwoBit'):
            raise ToolMissingException('faToTwoBit tool from the Kent tools package not in global path.')
        if not tools.misc.is_exec('pyfasta'):
            raise ToolMissingException('pyfasta wrapper not found in global path.')

    def requires(self):
        self.validate()
        pipeline_args = self.get_pipeline_args()
        for genome in list(pipeline_args.target_genomes) + [pipeline_args.ref_genome]:
            args = self.get_args(pipeline_args, genome)
            yield self.clone(GenomeFasta, **vars(args))
            yield self.clone(GenomeTwoBit, **vars(args))
            yield self.clone(GenomeSizes, **vars(args))
            yield self.clone(GenomeFlatFasta, **vars(args))


class GenomeFasta(AbstractAtomicFileTask):
    """
    Produce a fasta file from a hal file. Requires hal2fasta.
    """
    genome = luigi.Parameter()
    fasta = luigi.Parameter()

    def output(self):
        return luigi.LocalTarget(self.fasta)

    def run(self):
        logger.info('Extracting fasta for {}.'.format(self.genome))
        cmd = ['hal2fasta', os.path.abspath(self.hal), self.genome]
        self.run_cmd(cmd)


@requires(GenomeFasta)
class GenomeTwoBit(AbstractAtomicFileTask):
    """
    Produce a 2bit file from a fasta file. Requires kent tool faToTwoBit.
    Needs to be done BEFORE we flatten.
    """
    two_bit = luigi.Parameter()

    def output(self):
        return luigi.LocalTarget(self.two_bit)

    def run(self):
        logger.info('Converting fasta for {} to 2bit.'.format(self.genome))
        cmd = ['faToTwoBit', self.fasta, '/dev/stdout']
        self.run_cmd(cmd)


class GenomeSizes(AbstractAtomicFileTask):
    """
    Produces a genome chromosome sizes file. Requires halStats.
    """
    genome = luigi.Parameter()
    sizes = luigi.Parameter()

    def output(self):
        return luigi.LocalTarget(self.sizes)

    def run(self):
        logger.info('Extracting chromosome sizes for {}.'.format(self.genome))
        cmd = ['halStats', '--chromSizes', self.genome, os.path.abspath(self.hal)]
        self.run_cmd(cmd)


@requires(GenomeTwoBit)
class GenomeFlatFasta(AbstractAtomicFileTask):
    """
    Flattens a genome fasta in-place using pyfasta. Requires the pyfasta package.
    """
    flat_fasta = luigi.Parameter()

    def output(self):
        return luigi.LocalTarget(self.flat_fasta)

    def run(self):
        logger.info('Flattening fasta for {}.'.format(self.genome))
        cmd = ['pyfasta', 'flatten', self.fasta]
        tools.procOps.run_proc(cmd)


class ExternalReferenceFiles(PipelineWrapperTask):
    """
    WrapperTask for running gff3ToGenePred and genePredToGtf <only> for non-reference annotation files
    """
    @staticmethod
    def get_args(pipeline_args, genome):
        base_dir = os.path.join(pipeline_args.work_dir, 'reference')
        args = tools.misc.HashableNamespace()
        args.genome = genome
        args.annotation_gff3 = pipeline_args.cfg['ANNOTATION'][genome]
        args.annotation_gp = os.path.join(base_dir, genome + '.external_reference.gp')
        args.annotation_gtf = os.path.join(base_dir, genome + '.external_reference.gtf')
        args.annotation_attrs = os.path.join(base_dir, genome + '.external_reference.gp_attrs')
        args.duplicates = os.path.join(base_dir, genome + '.external_reference.duplicates.txt')
        return args

    def validate(self):
        for tool in ['gff3ToGenePred', 'genePredToBed']:
            if not tools.misc.is_exec(tool):
                raise ToolMissingException('{} from the Kent tools package not in global path'.format(tool))

    def requires(self):
        self.validate()
        pipeline_args = self.get_pipeline_args()
        for genome in pipeline_args.external_ref_genomes:
            args = self.get_args(pipeline_args, genome)
            yield self.clone(Gff3ToGenePred, **vars(args))
            yield self.clone(TranscriptGtf, **vars(args))
            yield self.clone(Gff3ToAttrs, **vars(args))


class ReferenceFiles(PipelineWrapperTask):
    """
    WrapperTask for producing annotation files.

    ReferenceFiles -> Gff3ToGenePred -> TranscriptBed -> TranscriptFasta -> FlatTranscriptFasta
                            V
                         FakePsl, TranscriptGtf
    """
    @staticmethod
    def get_args(pipeline_args):
        base_dir = os.path.join(pipeline_args.work_dir, 'reference')
        annotation = os.path.splitext(os.path.basename(pipeline_args.annotation))[0]
        args = tools.misc.HashableNamespace()
        args.annotation_gff3 = pipeline_args.annotation
        args.annotation_gp = os.path.join(base_dir, annotation + '.gp')
        args.annotation_attrs = os.path.join(base_dir, annotation + '.gp_attrs')
        args.annotation_gtf = os.path.join(base_dir, annotation + '.gtf')
        args.transcript_fasta = os.path.join(base_dir, annotation + '.fa')
        args.transcript_flat_fasta = os.path.join(base_dir, annotation + '.fa.flat')
        args.transcript_bed = os.path.join(base_dir, annotation + '.bed')
        args.duplicates = os.path.join(base_dir, annotation + '.duplicates.txt')
        args.ref_psl = os.path.join(base_dir, annotation + '.psl')
        args.genome = pipeline_args.ref_genome
        args.__dict__.update(**vars(GenomeFiles.get_args(pipeline_args, pipeline_args.ref_genome)))
        return args

    def validate(self):
        for tool in ['gff3ToGenePred', 'genePredToBed', 'genePredToFakePsl']:
            if not tools.misc.is_exec(tool):
                raise ToolMissingException('{} from the Kent tools package not in global path'.format(tool))

    def requires(self):
        self.validate()
        pipeline_args = self.get_pipeline_args()
        args = self.get_args(pipeline_args)
        yield self.clone(Gff3ToGenePred, **vars(args))
        yield self.clone(Gff3ToAttrs, **vars(args))
        yield self.clone(TranscriptBed, **vars(args))
        yield self.clone(TranscriptFasta, **vars(args))
        yield self.clone(TranscriptGtf, **vars(args))
        yield self.clone(FlatTranscriptFasta, **vars(args))
        yield self.clone(FakePsl, **vars(args))


class Gff3ToGenePred(AbstractAtomicFileTask):
    """
    Generates a genePred from a gff3 file.
    """
    annotation_gff3 = luigi.Parameter()
    annotation_gp = luigi.Parameter()
    annotation_attrs = luigi.Parameter()
    duplicates = luigi.Parameter()

    def output(self):
        return luigi.LocalTarget(self.annotation_gp)

    def validate(self):
        c = collections.Counter()
        for l in open(self.output().path):
            l = l.split()
            c[l[0]] += 1
        duplicates = {x for x, y in c.items() if y > 1}
        if len(duplicates) > 0:
            with open(self.duplicates, 'w') as outf:
                for l in duplicates:
                    outf.write(l + '\n')
            raise InvalidInputException('Found {:,} duplicate transcript IDs after parsing input GFF3. '
                                        'Please check your input. One possible cause is the lack of a transcript-level '
                                        'identifier on a gene record. Duplicate IDs have been written to: '
                                        '{}'.format(len(duplicates), self.duplicates))

    def run(self):
        logger.info('Converting annotation gff3 to genePred.')
        cmd = tools.gff3.convert_gff3_cmd(self.annotation_attrs, self.annotation_gff3)
        self.run_cmd(cmd)
        self.validate()


@requires(Gff3ToGenePred)
class Gff3ToAttrs(PipelineTask):
    """
    Converts the attrs file from -attrsOut in gff3ToGenePred into a SQLite table.
    """
    genome = luigi.Parameter()
    table = tools.sqlInterface.Annotation.__tablename__

    def output(self):
        pipeline_args = self.get_pipeline_args()
        database = pipeline_args.dbs[self.genome]
        tools.fileOps.ensure_file_dir(database)
        conn_str = 'sqlite:///{}'.format(database)
        digest = tools.fileOps.hashfile(pipeline_args.cfg['ANNOTATION'][self.genome])
        attrs_table = luigi.contrib.sqla.SQLAlchemyTarget(connection_string=conn_str,
                                                          target_table=self.table,
                                                          update_id='_'.join([self.table, digest]))
        return attrs_table

    def run(self):
        logger.info('Extracting gff3 attributes to sqlite database.')
        pipeline_args = self.get_pipeline_args()
        df = tools.gff3.parse_gff3(self.annotation_attrs, self.annotation_gp)
        if 'protein_coding' not in set(df.GeneBiotype) or 'protein_coding' not in set(df.TranscriptBiotype):
            logger.critical('No protein_coding annotations found!')
        # validate number parsed
        tot_genes = len(open(self.annotation_gp).readlines())
        if tot_genes != len(df):
            raise InvalidInputException('The number of genes parsed from the attrs file is not the same number as '
                                        'in the genePred. This is a parser failure. Contact Ian and make him fix it.')
        database = pipeline_args.dbs[self.genome]
        with tools.sqlite.ExclusiveSqlConnection(database) as engine:
            df.to_sql(self.table, engine, if_exists='replace')
        self.output().touch()


@requires(Gff3ToGenePred)
class TranscriptBed(AbstractAtomicFileTask):
    """
    Produces a BED record from the input genePred annotation. Makes use of Kent tool genePredToBed
    """
    transcript_bed = luigi.Parameter()
    annotation_gp = luigi.Parameter()

    def output(self):
        return luigi.LocalTarget(self.transcript_bed)

    def run(self):
        logger.info('Converting annotation genePred to BED.')
        cmd = ['genePredToBed', self.annotation_gp, '/dev/stdout']
        self.run_cmd(cmd)


@multiple_requires(GenomeFlatFasta, TranscriptBed)
class TranscriptFasta(AbstractAtomicFileTask):
    """
    Produces a fasta for each transcript.
    """
    transcript_fasta = luigi.Parameter()

    def output(self):
        return luigi.LocalTarget(self.transcript_fasta)

    def run(self):
        logger.info('Extracting reference annotation fasta.')
        seq_dict = tools.bio.get_sequence_dict(self.fasta, upper=False)
        seqs = {tx.name: tx.get_mrna(seq_dict) for tx in tools.transcripts.transcript_iterator(self.transcript_bed)}
        with self.output().open('w') as outf:
            for name, seq in seqs.items():
                tools.bio.write_fasta(outf, name, seq)


@requires(Gff3ToGenePred)
class TranscriptGtf(AbstractAtomicFileTask):
    """
    Produces a GTF out of the genePred for the reference
    """
    annotation_gtf = luigi.Parameter()
    annotation_gp = luigi.Parameter()

    def output(self):
        return luigi.LocalTarget(self.annotation_gtf)

    def run(self):
        logger.info('Extracting reference annotation GTF.')
        tools.misc.convert_gp_gtf(self.output(), luigi.LocalTarget(self.annotation_gp))


@requires(TranscriptFasta)
class FlatTranscriptFasta(AbstractAtomicFileTask):
    """
    Flattens the transcript fasta for pyfasta.
    """
    transcript_fasta = luigi.Parameter()
    transcript_flat_fasta = luigi.Parameter()

    def output(self):
        return luigi.LocalTarget(self.transcript_flat_fasta)

    def run(self):
        logger.info('Flattening reference annotation fasta.')
        cmd = ['pyfasta', 'flatten', self.transcript_fasta]
        tools.procOps.run_proc(cmd)


@multiple_requires(Gff3ToGenePred, GenomeSizes)
class FakePsl(AbstractAtomicFileTask):
    """
    Produces a fake PSL mapping transcripts to the genome, using the Kent tool genePredToFakePsl
    """
    ref_psl = luigi.Parameter()

    def output(self):
        return luigi.LocalTarget(self.ref_psl)

    def run(self):
        logger.info('Generating annotation fake PSL.')
        cmd = ['genePredToFakePsl', '-chromSize={}'.format(self.sizes), 'noDB',
               self.annotation_gp, '/dev/stdout', '/dev/null']
        self.run_cmd(cmd)


class BuildDb(PipelineTask):
    """
    Constructs the hints database from a series of reduced hints GFFs.

    TODO: output() should be way smarter than this. Currently, it only checks if the indices have been created.
    """
    @staticmethod
    def get_args(pipeline_args, genome):
        base_dir = os.path.join(pipeline_args.work_dir, 'hints_database')
        args = tools.misc.HashableNamespace()
        args.genome = genome
        args.fasta = GenomeFiles.get_args(pipeline_args, genome).fasta
        args.hal = pipeline_args.hal
        args.cfg = pipeline_args.cfg
        if genome == pipeline_args.ref_genome:
            args.annotation_gp = ReferenceFiles.get_args(pipeline_args).annotation_gp
        elif genome in pipeline_args.external_ref_genomes:
            args.annotation_gp = ExternalReferenceFiles.get_args(pipeline_args, genome).annotation_gp
        else:
            args.annotation_gp = None
        args.protein_fasta = pipeline_args.cfg['PROTEIN_FASTA'].get(genome, None)
        args.hints_path = os.path.join(base_dir, genome + '.extrinsic_hints.gff')
        return args

    def validate(self):
        tools.misc.samtools_version()  # validate samtools version
        for tool in ['load2sqlitedb', 'samtools', 'filterBam', 'bam2hints', 'bam2wig', 'wig2hints.pl', 'bam2hints',
                     'bamToPsl', 'exonerate2hints.pl', 'gff3ToGenePred', 'join_mult_hints.pl', 'sambamba']:
            if not tools.misc.is_exec(tool):
                raise ToolMissingException('Auxiliary program {} not found on path.'.format(tool))

    def requires(self):
        pipeline_args = self.get_pipeline_args()
        for genome in list(pipeline_args.target_genomes) + [pipeline_args.ref_genome]:
            hints_args = BuildDb.get_args(pipeline_args, genome)
            yield self.clone(GenerateHints, hints_args=hints_args, genome=genome)

    def output(self):
        pipeline_args = self.get_pipeline_args()
        tools.fileOps.ensure_file_dir(pipeline_args.hints_db)
        return IndexTarget(pipeline_args.hints_db)

    def run(self):
        pipeline_args = self.get_pipeline_args()
        self.validate()
        for genome in list(pipeline_args.target_genomes) + [pipeline_args.ref_genome]:
            args = BuildDb.get_args(pipeline_args, genome)
            logger.info('Loading sequence for {} into database.'.format(genome))
            base_cmd = ['load2sqlitedb', '--noIdx', '--clean', '--species={}'.format(genome),
                        '--dbaccess={}'.format(pipeline_args.hints_db)]
            tools.procOps.run_proc(base_cmd + [args.fasta], stdout='/dev/null', stderr='/dev/null')
            if os.path.getsize(args.hints_path) != 0:
                logger.info('Loading hints for {} into database.'.format(genome))
                tools.procOps.run_proc(base_cmd + [args.hints_path], stderr='/dev/null')
        logger.info('Indexing database.')
        cmd = ['load2sqlitedb', '--makeIdx', '--clean', '--dbaccess={}'.format(pipeline_args.hints_db)]
        tools.procOps.run_proc(cmd, stdout='/dev/null', stderr='/dev/null')
        logger.info('Hints database completed.')


class GenerateHints(ToilTask):
    """
    Generate hints for each genome as a separate Toil pipeline.
    """
    hints_args = luigi.Parameter()
    genome = luigi.Parameter()
    stats = luigi.BoolParameter()

    def output(self):
        return luigi.LocalTarget(self.hints_args.hints_path)

    def requires(self):
        return self.clone(PrepareFiles), self.clone(ReferenceFiles)

    def validate(self):
        for tool in ['samtools', 'sambamba']:
            if not tools.misc.is_exec(tool):
                raise ToolMissingException('{} is not in global path.'.format(tool))
        for tool in ['gff3ToGenePred', 'bamToPsl']:
            if not tools.misc.is_exec(tool):
                raise ToolMissingException('{} from the Kent tools package not in global path.'.format(tool))
        for tool in ['join_mult_hints.pl', 'exonerate2hints.pl', 'blat2hints.pl',
                     'wig2hints.pl', 'bam2wig', 'bam2hints', 'filterBam']:
            if not tools.misc.is_exec(tool):
                raise ToolMissingException('{} from the augustus tool package not in global path.'.format(tool))

    def run(self):
        self.validate()
        logger.info('Beginning GenerateHints Toil pipeline for {}.'.format(self.genome))
        work_dir = os.path.abspath(os.path.join(self.work_dir, 'toil', 'hints_db', self.genome))
        toil_options = self.prepare_toil_options(work_dir)
        hints_db(self.hints_args, toil_options)
        logger.info('Finished GenerateHints Toil pipeline for {}.'.format(self.genome))


class Chaining(ToilTask):
    """
    Task that launches the Chaining toil pipeline. This pipeline operates on all genomes at once to reduce the
    repeated downloading of the HAL file.
    """
    @staticmethod
    def get_args(pipeline_args):
        base_dir = os.path.join(pipeline_args.work_dir, 'chaining')
        ref_files = GenomeFiles.get_args(pipeline_args, pipeline_args.ref_genome)
        tgt_files = {genome: GenomeFiles.get_args(pipeline_args, genome) for genome in pipeline_args.target_genomes}
        tgt_two_bits = {genome: tgt_files[genome].two_bit for genome in pipeline_args.target_genomes}
        chain_files = {genome: os.path.join(base_dir, '{}-{}.chain'.format(pipeline_args.ref_genome, genome))
                       for genome in pipeline_args.target_genomes}
        args = tools.misc.HashableNamespace()
        args.hal = pipeline_args.hal
        args.ref_genome = pipeline_args.ref_genome
        args.query_two_bit = ref_files.two_bit
        args.query_sizes = ref_files.sizes
        args.target_two_bits = tgt_two_bits
        args.chain_files = chain_files
        return args

    def output(self):
        pipeline_args = self.get_pipeline_args()
        chain_args = self.get_args(pipeline_args)
        for path in chain_args.chain_files.values():
            yield luigi.LocalTarget(path)

    def validate(self):
        if not tools.misc.is_exec('halLiftover'):
            raise ToolMissingException('halLiftover from the halTools package not in global path.')
        for tool in ['pslPosTarget', 'axtChain', 'chainMergeSort']:
            if not tools.misc.is_exec(tool):
                    raise ToolMissingException('{} from the Kent tools package not in global path.'.format(tool))

    def requires(self):
        yield self.clone(PrepareFiles)

    def run(self):
        self.validate()
        pipeline_args = self.get_pipeline_args()
        logger.info('Launching Pairwise Chaining toil pipeline.')
        toil_work_dir = os.path.join(self.work_dir, 'toil', 'chaining')
        toil_options = self.prepare_toil_options(toil_work_dir)
        chain_args = self.get_args(pipeline_args)
        chaining(chain_args, toil_options)
        logger.info('Pairwise Chaining toil pipeline is complete.')


class TransMap(PipelineWrapperTask):
    """
    Runs transMap.
    """
    @staticmethod
    def get_args(pipeline_args, genome):
        base_dir = os.path.join(pipeline_args.work_dir, 'transMap')
        ref_files = ReferenceFiles.get_args(pipeline_args)
        args = tools.misc.HashableNamespace()
        args.two_bit = GenomeFiles.get_args(pipeline_args, genome).two_bit
        args.chain_file = Chaining.get_args(pipeline_args).chain_files[genome]
        args.transcript_fasta = ref_files.transcript_fasta
        args.ref_psl = ref_files.ref_psl
        args.annotation_gp = ref_files.annotation_gp
        args.tm_psl = os.path.join(base_dir, genome + '.psl')
        args.tm_gp = os.path.join(base_dir, genome + '.gp')
        args.tm_gtf = os.path.join(base_dir, genome + '.gtf')
        args.filtered_tm_psl = os.path.join(base_dir, genome + '.filtered.psl')
        args.filtered_tm_gp = os.path.join(base_dir, genome + '.filtered.gp')
        args.metrics_json = os.path.join(PipelineTask.get_metrics_dir(pipeline_args, genome), 'filter_tm_metrics.json')
        args.ref_db_path = pipeline_args.dbs[pipeline_args.ref_genome]
        args.db_path = pipeline_args.dbs[genome]
        args.global_near_best = pipeline_args.global_near_best
        args.filter_overlapping_genes = pipeline_args.filter_overlapping_genes
        return args

    def validate(self):
        for tool in ['pslMap', 'pslRecalcMatch', 'pslMapPostChain', 'pslCDnaFilter', 'clusterGenes']:
            if not tools.misc.is_exec(tool):
                raise ToolMissingException('{} from the Kent tools package not in global path.'.format(tool))

    def requires(self):
        self.validate()
        pipeline_args = self.get_pipeline_args()
        for target_genome in pipeline_args.target_genomes:
            yield self.clone(TransMapPsl, genome=target_genome)
            yield self.clone(FilterTransMap, genome=target_genome)
            yield self.clone(TransMapGtf, genome=target_genome)


class TransMapPsl(PipelineTask):
    """
    Runs transMap. Requires Kent tools pslMap, pslMapPostChain, pslRecalcMatch, transMapPslToGenePred
    """
    genome = luigi.Parameter()

    def output(self):
        tm_args = self.get_module_args(TransMap, genome=self.genome)
        return luigi.LocalTarget(tm_args.tm_psl), luigi.LocalTarget(tm_args.tm_gp)

    def requires(self):
        return self.clone(PrepareFiles), self.clone(Chaining), self.clone(ReferenceFiles)

    def run(self):
        tm_args = self.get_module_args(TransMap, genome=self.genome)
        logger.info('Running transMap for {}.'.format(self.genome))
        cmd = [['pslMap', '-chainMapFile', tm_args.ref_psl, tm_args.chain_file, '/dev/stdout'],
               ['pslMapPostChain', '/dev/stdin', '/dev/stdout'],
               ['sort', '-k14,14', '-k16,16n'],
               ['pslRecalcMatch', '/dev/stdin', tm_args.two_bit, tm_args.transcript_fasta, 'stdout'],
               ['sort', '-k10,10']]  # re-sort back to query name for filtering
        tmp_file = luigi.LocalTarget(is_tmp=True)
        with tmp_file.open('w') as tmp_fh:
            tools.procOps.run_proc(cmd, stdout=tmp_fh, stderr='/dev/null')
        tm_psl_tgt, tm_gp_tgt = self.output()
        tools.fileOps.ensure_file_dir(tm_psl_tgt.path)
        with tm_psl_tgt.open('w') as outf:
            for psl_rec in tools.psl.psl_iterator(tmp_file.path, make_unique=True):
                tools.fileOps.print_row(outf, psl_rec.psl_string())
        with tm_gp_tgt.open('w') as outf:
            cmd = ['transMapPslToGenePred', '-nonCodingGapFillMax=80', '-codingGapFillMax=50',
                   tm_args.annotation_gp, tm_psl_tgt.path, '/dev/stdout']
            tools.procOps.run_proc(cmd, stdout=outf)


@requires(TransMapPsl)
class FilterTransMap(PipelineTask):
    """
    Filters transMap output using the localNearBest algorithm.
    """
    eval_table = tools.sqlInterface.TmFilterEval.__tablename__

    def output(self):
        pipeline_args = self.get_pipeline_args()
        tm_args = self.get_module_args(TransMap, genome=self.genome)
        tools.fileOps.ensure_file_dir(tm_args.db_path)
        conn_str = 'sqlite:///{}'.format(tm_args.db_path)
        tm_args = self.get_module_args(TransMap, genome=self.genome)
        return (luigi.contrib.sqla.SQLAlchemyTarget(connection_string=conn_str,
                                                    target_table=self.eval_table,
                                                    update_id='_'.join([self.eval_table, str(hash(pipeline_args))])),
                luigi.LocalTarget(tm_args.filtered_tm_psl),
                luigi.LocalTarget(tm_args.metrics_json),
                luigi.LocalTarget(tm_args.filtered_tm_gp))

    def run(self):
        tm_args = self.get_module_args(TransMap, genome=self.genome)
        logger.info('Filtering transMap PSL for {}.'.format(self.genome))
        table_target, psl_target, json_target, gp_target = self.output()
        resolved_df = filter_transmap(tm_args.tm_psl, tm_args.ref_psl, tm_args.tm_gp,
                                      tm_args.ref_db_path, psl_target, tm_args.global_near_best,
                                      tm_args.filter_overlapping_genes, json_target)
        with tools.sqlite.ExclusiveSqlConnection(tm_args.db_path) as engine:
            resolved_df.to_sql(self.eval_table, engine, if_exists='replace')
            table_target.touch()
        with gp_target.open('w') as outf:
            cmd = ['transMapPslToGenePred', '-nonCodingGapFillMax=80', '-codingGapFillMax=50',
                   tm_args.annotation_gp, psl_target.path, '/dev/stdout']
            tools.procOps.run_proc(cmd, stdout=outf)


@requires(FilterTransMap)
class TransMapGtf(PipelineTask):
    """
    Converts the unfiltered transMap PSL to GTF
    """
    def output(self):
        tm_args = self.get_module_args(TransMap, genome=self.genome)
        return luigi.LocalTarget(tm_args.tm_gtf)

    def run(self):
        tm_args = self.get_module_args(TransMap, genome=self.genome)
        logger.info('Creating unfiltered transMap GTF for {}.'.format(self.genome))
        tmp_gp = luigi.LocalTarget(is_tmp=True)
        cmd = ['transMapPslToGenePred', '-nonCodingGapFillMax=80', '-codingGapFillMax=50',
               tm_args.annotation_gp, tm_args.tm_psl, tmp_gp.path]
        tools.procOps.run_proc(cmd)
        tools.misc.convert_gp_gtf(self.output(), tmp_gp)


class EvaluateTransMap(PipelineWrapperTask):
    """
    Evaluates transMap derived transcripts (cat/classify.py)
    """
    @staticmethod
    def get_args(pipeline_args, genome):
        tm_args = TransMap.get_args(pipeline_args, genome)
        args = tools.misc.HashableNamespace()
        args.db_path = pipeline_args.dbs[genome]
        args.filtered_tm_psl = tm_args.filtered_tm_psl
        args.ref_psl = ReferenceFiles.get_args(pipeline_args).ref_psl
        args.filtered_tm_gp = tm_args.filtered_tm_gp
        args.annotation_gp = tm_args.annotation_gp
        args.annotation_gp = ReferenceFiles.get_args(pipeline_args).annotation_gp
        args.genome = genome
        args.fasta = GenomeFiles.get_args(pipeline_args, genome).fasta
        args.ref_genome = pipeline_args.ref_genome
        return args

    def validate(self):
        pass

    def requires(self):
        self.validate()
        pipeline_args = self.get_pipeline_args()
        for target_genome in pipeline_args.target_genomes:
            tm_eval_args = EvaluateTransMap.get_args(pipeline_args, target_genome)
            yield self.clone(EvaluateTransMapDriverTask, tm_eval_args=tm_eval_args, genome=target_genome)


class EvaluateTransMapDriverTask(PipelineTask):
    """
    Task for per-genome analysis of transMap derived transcripts (cat/classify.py)
    """
    genome = luigi.Parameter()
    tm_eval_args = luigi.Parameter()
    table = tools.sqlInterface.TmEval.__tablename__

    def write_to_sql(self, df):
        """Load the results into the SQLite database"""
        with tools.sqlite.ExclusiveSqlConnection(self.tm_eval_args.db_path) as engine:
            df.to_sql(self.table, engine, if_exists='replace')
            self.output().touch()
            logger.info('Loaded table: {}.{}'.format(self.genome, self.table))

    def output(self):
        pipeline_args = self.get_pipeline_args()
        tools.fileOps.ensure_file_dir(self.tm_eval_args.db_path)
        conn_str = 'sqlite:///{}'.format(self.tm_eval_args.db_path)
        return luigi.contrib.sqla.SQLAlchemyTarget(connection_string=conn_str,
                                                   target_table=self.table,
                                                   update_id='_'.join([self.table, str(hash(pipeline_args))]))

    def requires(self):
        return self.clone(TransMap), self.clone(ReferenceFiles)

    def run(self):
        logger.info('Evaluating transMap results for {}.'.format(self.genome))
        results = transmap_classify(self.tm_eval_args)
        self.write_to_sql(results)


class Augustus(PipelineWrapperTask):
    """
    Runs AugustusTM(R) on the coding output from transMap.
    """
    @staticmethod
    def get_args(pipeline_args, genome):
        base_dir = os.path.join(pipeline_args.work_dir, 'augustus')
        args = tools.misc.HashableNamespace()
        args.ref_genome = pipeline_args.ref_genome
        args.genome = genome
        args.genome_fasta = GenomeFiles.get_args(pipeline_args, genome).fasta
        args.annotation_gp = ReferenceFiles.get_args(pipeline_args).annotation_gp
        args.filtered_tm_gp = TransMap.get_args(pipeline_args, genome).filtered_tm_gp
        tm_args = TransMap.get_args(pipeline_args, genome)
        args.ref_psl = tm_args.ref_psl
        args.filtered_tm_psl = tm_args.filtered_tm_psl
        args.augustus_tm_gp = os.path.join(base_dir, genome + '.augTM.gp')
        args.augustus_tm_gtf = os.path.join(base_dir, genome + '.augTM.gtf')
        args.tm_cfg = pipeline_args.tm_cfg
        args.tmr_cfg = pipeline_args.tmr_cfg
        args.augustus_species = pipeline_args.augustus_species
        # invert the UTR flag
        args.utr = not pipeline_args.augustus_utr_off
        args.augustus_hints_db = pipeline_args.hints_db
        args.augustus_tmr = genome in pipeline_args.rnaseq_genomes
        if args.augustus_tmr:
            args.augustus_tmr_gp = os.path.join(base_dir, genome + '.augTMR.gp')
            args.augustus_tmr_gtf = os.path.join(base_dir, genome + '.augTMR.gtf')
        return args

    def validate(self):
        for tool in ['augustus', 'transMap2hints.pl']:
            if not tools.misc.is_exec(tool):
                raise ToolMissingException('Auxiliary program {} from the Augustus package not in path.'.format(tool))

    def requires(self):
        self.validate()
        pipeline_args = self.get_pipeline_args()
        for target_genome in pipeline_args.target_genomes:
            yield self.clone(AugustusDriverTask, genome=target_genome)


class AugustusDriverTask(ToilTask):
    """
    Task for per-genome launching of a toil pipeline for running Augustus.
    """
    genome = luigi.Parameter()

    def output(self):
        pipeline_args = self.get_pipeline_args()
        augustus_args = Augustus.get_args(pipeline_args, self.genome)
        yield luigi.LocalTarget(augustus_args.augustus_tm_gp)
        yield luigi.LocalTarget(augustus_args.augustus_tm_gtf)
        if augustus_args.augustus_tmr:
            yield luigi.LocalTarget(augustus_args.augustus_tmr_gp)
            yield luigi.LocalTarget(augustus_args.augustus_tmr_gtf)

    def requires(self):
        return self.clone(TransMap), self.clone(BuildDb)

    def extract_coding_genes(self, augustus_args):
        """extracts only coding genes from the input genePred, returning a path to a tmp file"""
        coding_gp = tools.fileOps.get_tmp_file()
        with open(coding_gp, 'w') as outf:
            for tx in tools.transcripts.gene_pred_iterator(augustus_args.filtered_tm_gp):
                if tx.cds_size > 0:
                    tools.fileOps.print_row(outf, tx.get_gene_pred())
        if os.path.getsize(coding_gp) == 0:
            raise InvalidInputException('Unable to extract coding transcripts from the filtered transMap genePred.')
        return coding_gp

    def run(self):
        toil_work_dir = os.path.join(self.work_dir, 'toil', 'augustus', self.genome)
        logger.info('Launching AugustusTMR toil pipeline on {}.'.format(self.genome))
        toil_options = self.prepare_toil_options(toil_work_dir)
        augustus_args = self.get_module_args(Augustus, genome=self.genome)
        coding_gp = self.extract_coding_genes(augustus_args)
        augustus(augustus_args, coding_gp, toil_options)
        logger.info('Augustus toil pipeline for {} completed.'.format(self.genome))
        os.remove(coding_gp)
        for out_gp, out_gtf in tools.misc.pairwise(self.output()):
            tools.misc.convert_gtf_gp(out_gp, out_gtf)


class AugustusCgp(ToilTask):
    """
    Task for launching the AugustusCGP toil pipeline
    """
    @staticmethod
    def get_args(pipeline_args):
        genomes = list(pipeline_args.target_genomes) + [pipeline_args.ref_genome]
        fasta_files = {genome: GenomeFiles.get_args(pipeline_args, genome).fasta for genome in genomes}
        base_dir = os.path.join(pipeline_args.work_dir, 'augustus_cgp')
        # output
        output_gp_files = {genome: os.path.join(base_dir, genome + '.augCGP.gp') for genome in genomes}
        output_gtf_files = {genome: os.path.join(base_dir, genome + '.augCGP.gtf') for genome in genomes}
        raw_output_gtf_files = {genome: os.path.join(base_dir, genome + '.raw.augCGP.gtf') for genome in genomes}
        args = tools.misc.HashableNamespace()
        args.genomes = genomes
        args.annotate_ancestors = pipeline_args.annotate_ancestors
        args.fasta_files = fasta_files
        args.hal = pipeline_args.hal
        args.ref_genome = pipeline_args.ref_genome
        args.augustus_cgp_gp = output_gp_files
        args.augustus_cgp_gtf = output_gtf_files
        args.augustus_cgp_raw_gtf = raw_output_gtf_files
        args.stdout_file = os.path.join(base_dir, 'CGP_stdout.txt')
        args.species = pipeline_args.augustus_species
        args.chunksize = pipeline_args.maf_chunksize
        args.overlap = pipeline_args.maf_overlap
        args.cgp_param = pipeline_args.cgp_param
        if args.cgp_param is None:
            args.param_out_path = os.path.join(base_dir, 'trained_parameters.cfg')
        args.num_exons = pipeline_args.cgp_train_num_exons
        args.hints_db = pipeline_args.hints_db
        args.query_sizes = GenomeFiles.get_args(pipeline_args, pipeline_args.ref_genome).sizes
        args.gtf = ReferenceFiles.get_args(pipeline_args).annotation_gtf
        return args

    def output(self):
        pipeline_args = self.get_pipeline_args()
        cgp_args = self.get_args(pipeline_args)
        for path_dict in [cgp_args.augustus_cgp_gp, cgp_args.augustus_cgp_gtf, cgp_args.augustus_cgp_raw_gtf]:
            for path in path_dict.values():
                yield luigi.LocalTarget(path)

    def validate(self):
        for tool in ['joingenes', 'augustus', 'hal2maf']:
            if not tools.misc.is_exec(tool):
                raise ToolMissingException('tool {} not in global path.'.format(tool))

    def requires(self):
        yield self.clone(TransMap), self.clone(ReferenceFiles), self.clone(BuildDb)

    def prepare_cgp_cfg(self, pipeline_args):
        """use the config template to create a config file"""
        # bam genomes have IsoSeq and/or at least one BAM
        bam_genomes = (pipeline_args.rnaseq_genomes | pipeline_args.isoseq_genomes) - \
                      (pipeline_args.annotation_genomes | pipeline_args.intron_only_genomes)
        # intron only genomes have only intron hints
        intron_only_genomes = pipeline_args.intron_only_genomes - (bam_genomes | pipeline_args.annotation_genomes)
        if not tools.mathOps.all_disjoint([bam_genomes, intron_only_genomes, pipeline_args.annotation_genomes]):
            raise UserException('Error in CGP configuration. Not all genome groups are disjoint.')
        # if --target-genomes is set, remove these genomes from the groups
        target_genomes = set(pipeline_args.target_genomes)
        target_genomes.add(pipeline_args.ref_genome)
        annotation_genomes = pipeline_args.annotation_genomes & target_genomes
        bam_genomes = bam_genomes & target_genomes
        intron_only_genomes = intron_only_genomes & target_genomes
        annotation_genomes = 'none' if len(pipeline_args.annotation_genomes) == 0 else ' '.join(annotation_genomes)
        bam_genomes = 'none' if len(bam_genomes) == 0 else ' '.join(bam_genomes)
        intron_only_genomes = 'none' if len(intron_only_genomes) == 0 else ' '.join(intron_only_genomes)
        template = open(pipeline_args.augustus_cgp_cfg_template).read()
        cfg = template.format(annotation_genomes=annotation_genomes, target_genomes=bam_genomes,
                              intron_target_genomes=intron_only_genomes)
        out_path = tools.fileOps.get_tmp_file()
        with open(out_path, 'w') as outf:
            outf.write(cfg)
        return out_path

    def run(self):
        self.validate()
        pipeline_args = self.get_pipeline_args()
        logger.info('Launching AugustusCGP toil pipeline.')
        toil_work_dir = os.path.join(self.work_dir, 'toil', 'augustus_cgp')
        toil_options = self.prepare_toil_options(toil_work_dir)
        cgp_args = self.get_args(pipeline_args)
        cgp_args.cgp_cfg = self.prepare_cgp_cfg(pipeline_args)
        augustus_cgp(cgp_args, toil_options)
        logger.info('Finished AugustusCGP toil pipeline.')


class AugustusPb(PipelineWrapperTask):
    """
    Runs AugustusPB. This mode is done on a per-genome basis, but ignores transMap information and and relies only on
    a combination of IsoSeq and RNA-seq
    """
    @staticmethod
    def get_args(pipeline_args, genome):
        base_dir = os.path.join(pipeline_args.work_dir, 'augustus_pb')
        args = tools.misc.HashableNamespace()
        args.genome = genome
        genome_files = GenomeFiles.get_args(pipeline_args, genome)
        args.genome_fasta = genome_files.fasta
        args.chrom_sizes = genome_files.sizes
        args.pb_cfg = pipeline_args.pb_cfg
        args.chunksize = pipeline_args.pb_genome_chunksize
        args.overlap = pipeline_args.pb_genome_overlap
        args.species = pipeline_args.augustus_species
        args.hints_gff = BuildDb.get_args(pipeline_args, genome).hints_path
        args.augustus_pb_gtf = os.path.join(base_dir, genome + '.augPB.gtf')
        args.augustus_pb_gp = os.path.join(base_dir, genome + '.augPB.gp')
        args.augustus_pb_raw_gtf = os.path.join(base_dir, genome + '.raw.augPB.gtf')
        # invert the UTR flag
        args.utr = not pipeline_args.augustus_utr_off
        return args

    def validate(self):
        for tool in ['augustus', 'joingenes']:
            if not tools.misc.is_exec(tool):
                raise ToolMissingException('Auxiliary program {} from the Augustus package not in path.'.format(tool))

    def requires(self):
        self.validate()
        pipeline_args = self.get_pipeline_args()
        for target_genome in pipeline_args.isoseq_genomes:
            yield self.clone(AugustusPbDriverTask, genome=target_genome)


class AugustusPbDriverTask(ToilTask):
    """
    Task for per-genome launching of a toil pipeline for running AugustusPB.
    """
    genome = luigi.Parameter()

    def output(self):
        pipeline_args = self.get_pipeline_args()
        augustus_pb_args = AugustusPb.get_args(pipeline_args, self.genome)
        yield luigi.LocalTarget(augustus_pb_args.augustus_pb_gp)
        yield luigi.LocalTarget(augustus_pb_args.augustus_pb_gtf)
        yield luigi.LocalTarget(augustus_pb_args.augustus_pb_raw_gtf)

    def requires(self):
        return self.clone(TransMap), self.clone(BuildDb)

    def run(self):
        toil_work_dir = os.path.join(self.work_dir, 'toil', 'augustus_pb', self.genome)
        logger.info('Launching AugustusPB toil pipeline on {}.'.format(self.genome))
        toil_options = self.prepare_toil_options(toil_work_dir)
        augustus_pb_args = self.get_module_args(AugustusPb, genome=self.genome)
        augustus_pb(augustus_pb_args, toil_options)
        if 'stats_path' in augustus_pb_args:
            self.get_stats(toil_options, augustus_pb_args.stat_file)
        logger.info('Finished AugustusPB toil pipeline on {}.'.format(self.genome))


class FindDenovoParents(PipelineTask):
    """Task for finding parental gene candidates for denovo predictions. Flags possible fusions"""
    mode = luigi.Parameter()

    @staticmethod
    def get_args(pipeline_args, mode):
        args = tools.misc.HashableNamespace()
        if mode == 'augPB':
            args.tablename = tools.sqlInterface.AugPbAlternativeGenes.__tablename__
            args.gps = {genome: AugustusPb.get_args(pipeline_args, genome).augustus_pb_gp
                        for genome in pipeline_args.isoseq_genomes}
            args.filtered_tm_gps = {genome: TransMap.get_args(pipeline_args, genome).filtered_tm_gp
                                    for genome in pipeline_args.isoseq_genomes - {pipeline_args.ref_genome}}
            args.unfiltered_tm_gps = {genome: TransMap.get_args(pipeline_args, genome).tm_gp
                                      for genome in pipeline_args.isoseq_genomes - {pipeline_args.ref_genome}}
            args.chrom_sizes = {genome: GenomeFiles.get_args(pipeline_args, genome).sizes
                                for genome in pipeline_args.isoseq_genomes}
            # add the reference annotation as a pseudo-transMap to assign parents in reference
            args.filtered_tm_gps[pipeline_args.ref_genome] = ReferenceFiles.get_args(pipeline_args).annotation_gp
            args.unfiltered_tm_gps[pipeline_args.ref_genome] = ReferenceFiles.get_args(pipeline_args).annotation_gp
        elif mode == 'augCGP':
            args.tablename = tools.sqlInterface.AugCgpAlternativeGenes.__tablename__
            args.gps = AugustusCgp.get_args(pipeline_args).augustus_cgp_gp
            filtered_tm_gp_files = {genome: TransMap.get_args(pipeline_args, genome).filtered_tm_gp
                                    for genome in pipeline_args.target_genomes}
            unfiltered_tm_gp_files = {genome: TransMap.get_args(pipeline_args, genome).tm_gp
                                      for genome in pipeline_args.target_genomes}
            # add the reference annotation as a pseudo-transMap to assign parents in reference
            filtered_tm_gp_files[pipeline_args.ref_genome] = ReferenceFiles.get_args(pipeline_args).annotation_gp
            unfiltered_tm_gp_files[pipeline_args.ref_genome] = ReferenceFiles.get_args(pipeline_args).annotation_gp
            args.filtered_tm_gps = filtered_tm_gp_files
            args.unfiltered_tm_gps = unfiltered_tm_gp_files
            args.chrom_sizes = {genome: GenomeFiles.get_args(pipeline_args, genome).sizes
                                for genome in list(pipeline_args.target_genomes) + [pipeline_args.ref_genome]}
        elif mode == 'exRef':
            args.tablename = tools.sqlInterface.ExRefAlternativeGenes.__tablename__
            args.gps = {genome: ExternalReferenceFiles.get_args(pipeline_args, genome).annotation_gp
                        for genome in pipeline_args.external_ref_genomes}
            filtered_tm_gp_files = {genome: TransMap.get_args(pipeline_args, genome).filtered_tm_gp
                                    for genome in pipeline_args.external_ref_genomes}
            unfiltered_tm_gp_files = {genome: TransMap.get_args(pipeline_args, genome).tm_gp
                                      for genome in pipeline_args.external_ref_genomes}
            # add the reference annotation as a pseudo-transMap to assign parents in reference
            filtered_tm_gp_files[pipeline_args.ref_genome] = ReferenceFiles.get_args(pipeline_args).annotation_gp
            unfiltered_tm_gp_files[pipeline_args.ref_genome] = ReferenceFiles.get_args(pipeline_args).annotation_gp
            args.filtered_tm_gps = filtered_tm_gp_files
            args.unfiltered_tm_gps = unfiltered_tm_gp_files
            args.chrom_sizes = {genome: GenomeFiles.get_args(pipeline_args, genome).sizes
                                for genome in list(pipeline_args.target_genomes) + [pipeline_args.ref_genome]}
        else:
            raise Exception('Invalid mode passed to FindDenovoParents')
        return args

    def requires(self):
        if self.mode == 'augPB':
            yield self.clone(AugustusPb)
        elif self.mode == 'augCGP':
            yield self.clone(AugustusCgp)
        elif self.mode == 'exRef':
            yield self.clone(PrepareFiles)
        else:
            raise Exception('Invalid mode passed to FindDenovoParents')
        yield self.clone(TransMap)

    def get_table_targets(self, genome, tablename, pipeline_args):
        db = pipeline_args.dbs[genome]
        tools.fileOps.ensure_file_dir(db)
        conn_str = 'sqlite:///{}'.format(db)
        return luigi.contrib.sqla.SQLAlchemyTarget(connection_string=conn_str,
                                                   target_table=tablename,
                                                   update_id='_'.join([tablename, str(hash(pipeline_args))]))

    def output(self):
        pipeline_args = self.get_pipeline_args()
        denovo_args = FindDenovoParents.get_args(pipeline_args, self.mode)
        for genome in denovo_args.gps:
            yield self.get_table_targets(genome, denovo_args.tablename, pipeline_args)

    def run(self):
        pipeline_args = self.get_pipeline_args()
        denovo_args = FindDenovoParents.get_args(pipeline_args, self.mode)
        for genome, denovo_gp in denovo_args.gps.items():
            table_target = self.get_table_targets(genome, denovo_args.tablename, pipeline_args)
            filtered_tm_gp = denovo_args.filtered_tm_gps[genome]
            unfiltered_tm_gp = denovo_args.unfiltered_tm_gps[genome]
            chrom_sizes = denovo_args.chrom_sizes[genome]
            df = assign_parents(filtered_tm_gp, unfiltered_tm_gp, chrom_sizes, denovo_gp)
            db = pipeline_args.dbs[genome]
            with tools.sqlite.ExclusiveSqlConnection(db) as engine:
                df.to_sql(denovo_args.tablename, engine, if_exists='replace')
            table_target.touch()
            counts = collections.Counter(df.ResolutionMethod)
            log_msg = 'Loaded table: {}.{}. Results: {}'
            assigned_str = '{}: {:,}'.format('assigned', counts[None])
            log_msg = log_msg.format(genome, denovo_args.tablename, assigned_str)
            result_str = ', '.join(['{}: {:,}'.format(name, val)
                                    for name, val in sorted(counts.items()) if name is not None])
            if len(result_str) > 0:
                log_msg += ', ' + result_str + '.'
            logger.info(log_msg)


class Hgm(PipelineWrapperTask):
    """
    Task for launching the HomGeneMapping toil pipeline. This pipeline finds the cross species RNA-seq and annotation
    support across all species.
    It will be launched once for each of transMap, AugustusTM, AugustusTMR, AugustusCGP
    """
    @staticmethod
    def get_args(pipeline_args, mode):
        base_dir = os.path.join(pipeline_args.work_dir, 'hgm', mode)
        if mode == 'augCGP':
            # add reference to the target genomes
            tgt_genomes = list(pipeline_args.target_genomes) + [pipeline_args.ref_genome]
            gtf_in_files = {genome: AugustusCgp.get_args(pipeline_args).augustus_cgp_gtf[genome]
                            for genome in tgt_genomes}
        elif mode == 'augTM':
            tgt_genomes = pipeline_args.target_genomes
            gtf_in_files = {genome: Augustus.get_args(pipeline_args, genome).augustus_tm_gtf
                            for genome in tgt_genomes}
        elif mode == 'augTMR':
            # remove reference it may have RNA-seq
            tgt_genomes = (pipeline_args.rnaseq_genomes & set(pipeline_args.target_genomes)) - {pipeline_args.ref_genome}
            gtf_in_files = {genome: Augustus.get_args(pipeline_args, genome).augustus_tmr_gtf
                            for genome in tgt_genomes}
        elif mode == 'augPB':
            # add reference genome to target_genomes, but then intersect with isoseq genomes
            tgt_genomes = (set(pipeline_args.target_genomes) | {pipeline_args.ref_genome}) & pipeline_args.isoseq_genomes
            gtf_in_files = {genome: AugustusPb.get_args(pipeline_args, genome).augustus_pb_gtf
                            for genome in tgt_genomes}
        elif mode == 'transMap':
            tgt_genomes = pipeline_args.target_genomes
            gtf_in_files = {genome: TransMap.get_args(pipeline_args, genome).tm_gtf
                            for genome in tgt_genomes}
        elif mode == 'exRef':
            tgt_genomes = pipeline_args.external_ref_genomes
            gtf_in_files = {genome: ExternalReferenceFiles.get_args(pipeline_args, genome).annotation_gtf
                            for genome in tgt_genomes}
        else:
            raise UserException('Invalid mode was passed to Hgm module: {}.'.format(mode))
        args = tools.misc.HashableNamespace()
        args.genomes = tgt_genomes
        args.ref_genome = pipeline_args.ref_genome
        args.hal = pipeline_args.hal
        args.in_gtf = gtf_in_files
        args.gtf_out_dir = base_dir
        args.gtf_out_files = {genome: os.path.join(base_dir, genome + '.gtf') for genome in tgt_genomes}
        args.hints_db = pipeline_args.hints_db
        args.annotation_gtf = ReferenceFiles.get_args(pipeline_args).annotation_gtf
        args.annotation_gp = ReferenceFiles.get_args(pipeline_args).annotation_gp
        args.hgm_cpu = pipeline_args.hgm_cpu
        return args

    def validate(self):
        for tool in ['homGeneMapping', 'join_mult_hints.pl']:
            if not tools.misc.is_exec(tool):
                raise ToolMissingException('auxiliary program {} from the Augustus '
                                           'package not in global path.'.format(tool))
        if not tools.misc.is_exec('halLiftover'):
            raise ToolMissingException('halLiftover from the halTools package not in global path.')
        for tool in ['bedtools', 'bedSort']:
            if not tools.misc.is_exec(tool):
                raise ToolMissingException('{} is required for the homGeneMapping module.'.format(tool))

    def requires(self):
        pipeline_args = self.get_pipeline_args()
        self.validate()
        for mode in pipeline_args.modes:
            yield self.clone(HgmDriverTask, mode=mode)


class HgmDriverTask(PipelineTask):
    """
    Task for running each individual instance of the Hgm pipeline. Dumps the results into a sqlite database
    Also produces a GTF file that is parsed into this database.
    """
    mode = luigi.Parameter()

    def output(self):
        pipeline_args = self.get_pipeline_args()
        hgm_args = Hgm.get_args(pipeline_args, self.mode)
        for genome in hgm_args.genomes:
            db = pipeline_args.dbs[genome]
            tools.fileOps.ensure_file_dir(db)
            conn_str = 'sqlite:///{}'.format(db)
            tablename = tools.sqlInterface.tables['hgm'][self.mode].__tablename__
            yield luigi.contrib.sqla.SQLAlchemyTarget(connection_string=conn_str,
                                                      target_table=tablename,
                                                      update_id='_'.join([tablename, str(hash(pipeline_args))]))
        for f in hgm_args.gtf_out_files.values():
            yield luigi.LocalTarget(f)

    def requires(self):
        if self.mode == 'augCGP':
            yield self.clone(AugustusCgp)
            yield self.clone(FindDenovoParents, mode='augCGP')
        elif self.mode == 'augTM' or self.mode == 'augTMR':
            yield self.clone(Augustus)
        elif self.mode == 'transMap':
            yield self.clone(TransMap)
        elif self.mode == 'augPB':
            yield self.clone(AugustusPb)
            yield self.clone(FindDenovoParents, mode='augPB')
        elif self.mode == 'exRef':
            yield self.clone(FindDenovoParents, mode='exRef')
        else:
            raise UserException('Invalid mode passed to HgmDriverTask: {}.'.format(self.mode))
        yield self.clone(BuildDb)
        yield self.clone(ReferenceFiles)

    def run(self):
        logger.info('Launching homGeneMapping for {}.'.format(self.mode))
        pipeline_args = self.get_pipeline_args()
        hgm_args = Hgm.get_args(pipeline_args, self.mode)
        hgm(hgm_args)
        # convert the output to a dataframe and write to the genome database
        databases = self.__class__.get_databases(pipeline_args)
        tablename = tools.sqlInterface.tables['hgm'][self.mode].__tablename__
        for genome, sqla_target in zip(*[hgm_args.genomes, self.output()]):
            df = parse_hgm_gtf(hgm_args.gtf_out_files[genome], genome)
            with tools.sqlite.ExclusiveSqlConnection(databases[genome]) as engine:
                df.to_sql(tablename, engine, if_exists='replace')
            sqla_target.touch()
            logger.info('Loaded table: {}.{}'.format(genome, tablename))


class IsoSeqTranscripts(PipelineWrapperTask):
    """
    Constructs a database table representing all unique exon structures seen in an IsoSeq dataset. This is used
    to validate isoforms (compared to homGeneMapping, which just validates exons/introns independently).

    These structures are analogous to Transcript objects.
    """
    @staticmethod
    def get_args(pipeline_args, genome):
        args = tools.misc.HashableNamespace()
        args.genome = genome
        args.hints_gff = BuildDb.get_args(pipeline_args, genome).hints_path
        return args

    def requires(self):
        pipeline_args = self.get_pipeline_args()
        for genome in pipeline_args.isoseq_genomes:
            yield self.clone(IsoSeqTranscriptsDriverTask, genome=genome)


class IsoSeqTranscriptsDriverTask(PipelineTask):
    """
    Driver task for IsoSeqTranscripts
    """
    genome = luigi.Parameter()
    tablename = tools.sqlInterface.IsoSeqExonStructures.__tablename__

    def output(self):
        pipeline_args = self.get_pipeline_args()
        db = pipeline_args.dbs[self.genome]
        tools.fileOps.ensure_file_dir(db)
        conn_str = 'sqlite:///{}'.format(db)
        return luigi.contrib.sqla.SQLAlchemyTarget(connection_string=conn_str,
                                                   target_table=self.tablename,
                                                   update_id='_'.join([self.tablename, str(hash(pipeline_args))]))

    def requires(self):
        yield self.clone(BuildDb)

    def construct_intervals(self, hints):
        """
        Converts hints derived from IsoSeq BAMs into discrete clusters of transcript objects. Merges all alignment gaps
        below 50bp and separates clusters over 100kb separated to avoid mega-transcripts for tandem gene families.
        """
        lines = [x.split() for x in open(hints) if 'PB' in x and '\texon\t' in x]
        # group these exons by grp tag
        groups = collections.defaultdict(list)
        for l in lines:
            attrs = dict([x.split('=') for x in l[-1].split(';')])
            if 'grp' not in attrs:  # not all introns get confidently assigned a group
                continue
            groups[attrs['grp']].append([l[0], int(l[3]) - 1, int(l[4])])

        # for each grp, perform clustering with 100kb distance to separate contigs as well as disjoint mappings
        # to do this, we use the ClusterTree data structure from bx-python.
        # we need one cluster-tree for every chromosome-grp combination
        # the 1 after the 100000 says 'read depth of 1 is sufficient for output'
        # see https://bcbio.wordpress.com/2009/04/29/finding-and-displaying-short-reads-clustered-in-the-genome/
        cluster_trees = collections.defaultdict(lambda: collections.defaultdict(lambda: ClusterTree(100000, 1)))
        # we also need to keep track of every interval for downstream processing
        i = 0
        interval_flat_list = []
        for grp, intervals in groups.items():
            for chrom, start, stop in intervals:
                interval_flat_list.append([chrom, start, stop])
                cluster_trees[chrom][grp].insert(start, stop, i)
                i += 1

        # for each cluster, convert to a transcript object
        txs = []
        for chrom in cluster_trees:
            for grp, cluster_tree in cluster_trees[chrom].items():
                for start, end, interval_indices in cluster_tree.getregions():
                    intervals = [interval_flat_list[i] for i in interval_indices]
                    intervals = {tools.intervals.ChromosomeInterval(chrom, start, stop, '.')
                                 for chrom, start, stop in intervals}
                    intervals = tools.intervals.gap_merge_intervals(intervals, 50)
                    txs.append(tools.transcripts.intervals_to_bed(intervals, name=grp))

        # convert these to a dataframe for sql output
        txs = [x.get_bed() for x in txs]
        df = pd.DataFrame(txs, columns=['chromosome', 'start', 'stop', 'name', 'score', 'strand', 'thickStart',
                                        'thickStop', 'rgb', 'blockCount', 'blockSizes', 'blockStarts'])
        return df

    def run(self):
        pipeline_args = self.get_pipeline_args()
        intron_args = IsoSeqTranscripts.get_args(pipeline_args, self.genome)
        df = pd.DataFrame(self.construct_intervals(intron_args.hints_gff))
        with tools.sqlite.ExclusiveSqlConnection(pipeline_args.dbs[self.genome]) as engine:
            df.to_sql(self.tablename, engine, if_exists='replace')
        self.output().touch()
        logger.info('Loaded table {}.{}'.format(self.genome, self.tablename))


class AlignTranscripts(PipelineWrapperTask):
    """
    Aligns the transcripts from transMap/AugustusTMR to the parent transcript(s).
    """
    @staticmethod
    def get_args(pipeline_args, genome):
        base_dir = os.path.join(pipeline_args.work_dir, 'transcript_alignment')
        args = tools.misc.HashableNamespace()
        args.ref_genome = pipeline_args.ref_genome
        args.genome = genome
        args.ref_genome_fasta = GenomeFiles.get_args(pipeline_args, pipeline_args.ref_genome).fasta
        args.genome_fasta = GenomeFiles.get_args(pipeline_args, genome).fasta
        args.annotation_gp = ReferenceFiles.get_args(pipeline_args).annotation_gp
        args.ref_db_path = PipelineTask.get_database(pipeline_args, pipeline_args.ref_genome)
        # the alignment_modes members hold the input genePreds and the mRNA/CDS alignment output paths
        args.transcript_modes = {'transMap': {'gp': TransMap.get_args(pipeline_args, genome).filtered_tm_gp,
                                              'mRNA': os.path.join(base_dir, genome + '.transMap.mRNA.psl'),
                                              'CDS': os.path.join(base_dir, genome + '.transMap.CDS.psl')}}
        if pipeline_args.augustus is True:
            args.transcript_modes['augTM'] = {'gp':  Augustus.get_args(pipeline_args, genome).augustus_tm_gp,
                                              'mRNA': os.path.join(base_dir, genome + '.augTM.mRNA.psl'),
                                              'CDS': os.path.join(base_dir, genome + '.augTM.CDS.psl')}
        if pipeline_args.augustus is True and genome in pipeline_args.rnaseq_genomes:
            args.transcript_modes['augTMR'] = {'gp': Augustus.get_args(pipeline_args, genome).augustus_tmr_gp,
                                               'mRNA': os.path.join(base_dir, genome + '.augTMR.mRNA.psl'),
                                               'CDS': os.path.join(base_dir, genome + '.augTMR.CDS.psl')}
        return args

    def requires(self):
        pipeline_args = self.get_pipeline_args()
        for target_genome in pipeline_args.target_genomes:
            yield self.clone(AlignTranscriptDriverTask, genome=target_genome)


class AlignTranscriptDriverTask(ToilTask):
    """
    Task for per-genome launching of a toil pipeline for aligning all transcripts found back to the reference in
    transcript space using BLAT.

    Each task returns a PSL of all alignments that will be analyzed next by EvaluateTranscripts.
    """
    genome = luigi.Parameter()

    def output(self):
        alignment_args = self.get_module_args(AlignTranscripts, genome=self.genome)
        for mode, paths in alignment_args.transcript_modes.items():
            for aln_type in ['CDS', 'mRNA']:
                yield luigi.LocalTarget(paths[aln_type])

    def requires(self):
        alignment_args = self.get_module_args(AlignTranscripts, genome=self.genome)
        if 'augTM' in alignment_args.transcript_modes:
            yield self.clone(Augustus)
        yield self.clone(TransMap)
        yield self.clone(ReferenceFiles)
        yield self.clone(GenomeFiles)

    def run(self):
        logger.info('Launching Align Transcript toil pipeline for {} using {}.'.format(self.genome, self.batchSystem))
        toil_work_dir = os.path.join(self.work_dir, 'toil', 'transcript_alignment', self.genome)
        toil_options = self.prepare_toil_options(toil_work_dir)
        alignment_args = self.get_module_args(AlignTranscripts, genome=self.genome)
        align_transcripts(alignment_args, toil_options)
        logger.info('Align Transcript toil pipeline for {} completed.'.format(self.genome))


class EvaluateTranscripts(PipelineWrapperTask):
    """
    Evaluates all transcripts for important features. See the classify.py module for details on how this works.

    Each task will generate a genome-specific sqlite database. See the classify.py docstring for details.
    """
    @staticmethod
    def get_args(pipeline_args, genome):
        args = tools.misc.HashableNamespace()
        args.db_path = pipeline_args.dbs[genome]
        args.ref_db_path = PipelineTask.get_database(pipeline_args, pipeline_args.ref_genome)
        args.annotation_gp = ReferenceFiles.get_args(pipeline_args).annotation_gp
        args.fasta = GenomeFiles.get_args(pipeline_args, genome).fasta
        args.genome = genome
        args.ref_genome = pipeline_args.ref_genome
        # pass along all of the paths from alignment
        args.transcript_modes = AlignTranscripts.get_args(pipeline_args, genome).transcript_modes
        return args

    def validate(self):
        pass

    def requires(self):
        self.validate()
        pipeline_args = self.get_pipeline_args()
        for target_genome in pipeline_args.target_genomes:
            yield self.clone(EvaluateDriverTask, genome=target_genome)


class EvaluateDriverTask(PipelineTask):
    """
    Task for per-genome launching of a toil pipeline for aligning transcripts to their parent.
    """
    genome = luigi.Parameter()

    def build_table_names(self, eval_args):
        """construct table names based on input arguments"""
        tables = []
        for aln_mode in ['mRNA', 'CDS']:
            for tx_mode in eval_args.transcript_modes.keys():
                names = [x.__tablename__ for x in list(tools.sqlInterface.tables[aln_mode][tx_mode].values())]
                tables.extend(names)
        return tables

    def pair_table_output(self, eval_args):
        """return dict of {table_name: SQLAlchemyTarget} for final writing"""
        return dict(list(zip(*[self.build_table_names(eval_args), self.output()])))

    def write_to_sql(self, results, eval_args):
        """Load the results into the SQLite database"""
        with tools.sqlite.ExclusiveSqlConnection(eval_args.db_path) as engine:
            for table, target in self.pair_table_output(eval_args).items():
                df = results[table]
                df.to_sql(table, engine, if_exists='replace')
                target.touch()
                logger.info('Loaded table: {}.{}'.format(self.genome, table))

    def output(self):
        pipeline_args = self.get_pipeline_args()
        eval_args = self.get_module_args(EvaluateTranscripts, genome=self.genome)
        tools.fileOps.ensure_file_dir(eval_args.db_path)
        conn_str = 'sqlite:///{}'.format(eval_args.db_path)
        for table in self.build_table_names(eval_args):
            yield luigi.contrib.sqla.SQLAlchemyTarget(connection_string=conn_str,
                                                      target_table=table,
                                                      update_id='_'.join([table, str(hash(pipeline_args))]))

    def requires(self):
        return self.clone(AlignTranscripts), self.clone(ReferenceFiles), self.clone(TransMap)

    def run(self):
        logger.info('Evaluating transcript alignments for {}.'.format(self.genome))
        eval_args = self.get_module_args(EvaluateTranscripts, genome=self.genome)
        results = classify(eval_args)
        # results should be a dictionary of {table: dataframe}
        self.write_to_sql(results, eval_args)


class Consensus(PipelineWrapperTask):
    """
    Construct the consensus gene sets making use of the classification databases.
    """
    @staticmethod
    def get_args(pipeline_args, genome):
        base_dir = os.path.join(pipeline_args.out_dir, 'consensus_gene_set')
        # grab the genePred of every mode
        args = tools.misc.HashableNamespace()
        gp_list = [TransMap.get_args(pipeline_args, genome).filtered_tm_gp]
        args.tx_modes = ['transMap']
        args.denovo_tx_modes = []
        if pipeline_args.augustus is True:
            gp_list.append(Augustus.get_args(pipeline_args, genome).augustus_tm_gp)
            args.tx_modes.append('augTM')
        if pipeline_args.augustus is True and genome in pipeline_args.rnaseq_genomes:
            gp_list.append(Augustus.get_args(pipeline_args, genome).augustus_tmr_gp)
            args.tx_modes.append('augTMR')
        if pipeline_args.augustus_cgp is True:
            gp_list.append(AugustusCgp.get_args(pipeline_args).augustus_cgp_gp[genome])
            args.denovo_tx_modes.append('augCGP')
        if pipeline_args.augustus_pb is True and genome in pipeline_args.isoseq_genomes:
            gp_list.append(AugustusPb.get_args(pipeline_args, genome).augustus_pb_gp)
            args.denovo_tx_modes.append('augPB')
        if genome in pipeline_args.external_ref_genomes:
            gp_list.append(ExternalReferenceFiles.get_args(pipeline_args, genome).annotation_gp)
            args.denovo_tx_modes.append('exRef')
        args.gp_list = gp_list
        args.genome = genome
        args.transcript_modes = list(AlignTranscripts.get_args(pipeline_args, genome).transcript_modes.keys())
        args.augustus_cgp = pipeline_args.augustus_cgp
        args.db_path = pipeline_args.dbs[genome]
        args.ref_db_path = PipelineTask.get_database(pipeline_args, pipeline_args.ref_genome)
        args.hints_db_has_rnaseq = len(pipeline_args.rnaseq_genomes) > 0
        args.annotation_gp = ReferenceFiles.get_args(pipeline_args).annotation_gp
        args.fasta = GenomeFiles.get_args(pipeline_args, genome).fasta
        args.consensus_gp = os.path.join(base_dir, genome + '.gp')
        args.consensus_gp_info = os.path.join(base_dir, genome + '.gp_info')
        args.consensus_gff3 = os.path.join(base_dir, genome + '.gff3')
        args.consensus_fasta = os.path.join(base_dir, genome + '.consensus.fasta')
        args.consensus_protein_fasta = os.path.join(base_dir, genome + '.protein.consensus.fasta')
        args.metrics_json = os.path.join(PipelineTask.get_metrics_dir(pipeline_args, genome), 'consensus.json')
        # user configurable options on how consensus finding should work
        args.intron_rnaseq_support = pipeline_args.intron_rnaseq_support
        args.exon_rnaseq_support = pipeline_args.exon_rnaseq_support
        args.intron_annot_support = pipeline_args.intron_annot_support
        args.exon_annot_support = pipeline_args.exon_annot_support
        args.original_intron_support = pipeline_args.original_intron_support
        args.denovo_num_introns = pipeline_args.denovo_num_introns
        args.denovo_splice_support = pipeline_args.denovo_splice_support
        args.denovo_exon_support = pipeline_args.denovo_exon_support
        args.denovo_ignore_novel_genes = pipeline_args.denovo_ignore_novel_genes
        args.denovo_novel_end_distance = pipeline_args.denovo_novel_end_distance
        args.denovo_allow_unsupported = pipeline_args.denovo_allow_unsupported
        args.denovo_allow_bad_annot_or_tm = pipeline_args.denovo_allow_bad_annot_or_tm
        args.require_pacbio_support = pipeline_args.require_pacbio_support
        args.in_species_rna_support_only = pipeline_args.in_species_rna_support_only
        args.filter_overlapping_genes = pipeline_args.filter_overlapping_genes
        return args

    def validate(self):
        pass

    def requires(self):
        self.validate()
        pipeline_args = self.get_pipeline_args()
        for target_genome in pipeline_args.target_genomes:
            yield self.clone(ConsensusDriverTask, genome=target_genome)


class ConsensusDriverTask(RebuildableTask):
    """
    Driver task for performing consensus finding.
    """
    genome = luigi.Parameter()

    def output(self):
        consensus_args = self.get_module_args(Consensus, genome=self.genome)
        yield luigi.LocalTarget(consensus_args.metrics_json)
        yield luigi.LocalTarget(consensus_args.consensus_gp)
        yield luigi.LocalTarget(consensus_args.consensus_gp_info)
        yield luigi.LocalTarget(consensus_args.consensus_gff3)
        yield luigi.LocalTarget(consensus_args.consensus_fasta)
        yield luigi.LocalTarget(consensus_args.consensus_protein_fasta)

    def requires(self):
        pipeline_args = self.get_pipeline_args()
        yield self.clone(EvaluateTransMap)
        yield self.clone(EvaluateTranscripts)
        yield self.clone(Hgm)
        yield self.clone(AlignTranscripts)
        yield self.clone(ReferenceFiles)
        yield self.clone(EvaluateTransMap)
        yield self.clone(TransMap)
        if pipeline_args.augustus_pb:
            yield self.clone(AugustusPb)
            yield self.clone(IsoSeqTranscripts)
            yield self.clone(FindDenovoParents, mode='augPB')
        if pipeline_args.augustus_cgp:
            yield self.clone(AugustusCgp)
            yield self.clone(FindDenovoParents, mode='augCGP')
        if self.genome in pipeline_args.external_ref_genomes:
            yield self.clone(FindDenovoParents, mode='exRef')

    def run(self):
        consensus_args = self.get_module_args(Consensus, genome=self.genome)
        logger.info('Generating consensus gene set for {}.'.format(self.genome))
        metrics_dict = generate_consensus(consensus_args)
        metrics_json = next(self.output())
        PipelineTask.write_metrics(metrics_dict, metrics_json)


class Plots(RebuildableTask):
    """
    Produce final analysis plots
    """
    @staticmethod
    def get_args(pipeline_args):
        base_dir = os.path.join(pipeline_args.out_dir, 'plots')
        ordered_genomes = tools.hal.build_genome_order(pipeline_args.hal, pipeline_args.ref_genome,
                                                       pipeline_args.target_genomes,
                                                       pipeline_args.annotate_ancestors)
        args = tools.misc.HashableNamespace()
        args.ordered_genomes = ordered_genomes
        # plots derived from transMap results
        args.tm_coverage = luigi.LocalTarget(os.path.join(base_dir, 'transmap_coverage.pdf'))
        args.tm_identity = luigi.LocalTarget(os.path.join(base_dir, 'transmap_identity.pdf'))
        # plots derived from transMap filtering
        args.paralogy = luigi.LocalTarget(os.path.join(base_dir, 'paralogy.pdf'))
        args.unfiltered_paralogy = luigi.LocalTarget(os.path.join(base_dir, 'unfiltered_paralogy.pdf'))
        args.gene_collapse = luigi.LocalTarget(os.path.join(base_dir, 'gene_family_collapse.pdf'))
        # plots derived from transcript alignment / consensus finding
        args.coverage = luigi.LocalTarget(os.path.join(base_dir, 'coverage.pdf'))
        args.identity = luigi.LocalTarget(os.path.join(base_dir, 'identity.pdf'))
        args.completeness = luigi.LocalTarget(os.path.join(base_dir, 'completeness.pdf'))
        args.consensus_extrinsic_support = luigi.LocalTarget(os.path.join(base_dir, 'consensus_extrinsic_support.pdf'))
        args.consensus_annot_support = luigi.LocalTarget(os.path.join(base_dir, 'consensus_annotation_support.pdf'))
        args.tx_modes = luigi.LocalTarget(os.path.join(base_dir, 'transcript_modes.pdf'))
        args.indel = luigi.LocalTarget(os.path.join(base_dir, 'coding_indels.pdf'))
        args.missing = luigi.LocalTarget(os.path.join(base_dir, 'missing_genes_transcripts.pdf'))
        # plots that depend on execution mode
        if pipeline_args.augustus is True:
            args.improvement = luigi.LocalTarget(os.path.join(base_dir, 'augustus_improvement.pdf'))
        if 'augCGP' in pipeline_args.modes or 'augPB' in pipeline_args.modes:
            args.denovo = luigi.LocalTarget(os.path.join(base_dir, 'denovo.pdf'))
        if 'augPB' in pipeline_args.modes:
            args.pb_support = luigi.LocalTarget(os.path.join(base_dir, 'IsoSeq_isoform_validation.pdf'))
            args.pb_genomes = pipeline_args.isoseq_genomes
        args.split_genes = luigi.LocalTarget(os.path.join(base_dir, 'split_genes.pdf'))
        # input data
        args.metrics_jsons = OrderedDict([[genome, Consensus.get_args(pipeline_args, genome).metrics_json]
                                          for genome in ordered_genomes])
        args.tm_jsons = OrderedDict([[genome, TransMap.get_args(pipeline_args, genome).metrics_json]
                                     for genome in ordered_genomes])
        args.annotation_db = PipelineTask.get_database(pipeline_args, pipeline_args.ref_genome)
        args.dbs = OrderedDict([[genome, PipelineTask.get_database(pipeline_args, genome)]
                                for genome in ordered_genomes])
        args.in_species_rna_support_only = pipeline_args.in_species_rna_support_only
        return args

    def output(self):
        pipeline_args = self.get_pipeline_args()
        args = Plots.get_args(pipeline_args)
        return [p for p in args.__dict__.values() if isinstance(p, luigi.LocalTarget)]

    def requires(self):
        yield self.clone(Consensus)
        yield self.clone(EvaluateTransMap)
        yield self.clone(EvaluateTranscripts)
        yield self.clone(Hgm)
        yield self.clone(ReferenceFiles)
        yield self.clone(EvaluateTransMap)
        yield self.clone(TransMap)

    def run(self):
        pipeline_args = self.get_pipeline_args()
        logger.info('Generating plots.')
        generate_plots(Plots.get_args(pipeline_args))


class ReportStats(PipelineTask):
    """
    Reports all the stats at the end of the pipeline
    """
    def requires(self):
        yield self.clone(PrepareFiles)
        yield self.clone(BuildDb)
        yield self.clone(Chaining)
        yield self.clone(TransMap)
        yield self.clone(EvaluateTransMap)
        if self.augustus is True:
            yield self.clone(Augustus)
        if self.augustus_cgp is True:
            yield self.clone(AugustusCgp)
            yield self.clone(FindDenovoParents, mode='augCGP')
        if self.augustus_pb is True:
            yield self.clone(AugustusPb)
            yield self.clone(FindDenovoParents, mode='augPB')
            yield self.clone(IsoSeqTranscripts)
        yield self.clone(Hgm)
        yield self.clone(AlignTranscripts)
        yield self.clone(EvaluateTranscripts)
        yield self.clone(Consensus)
        yield self.clone(Plots)
        if self.assembly_hub is True:
            yield self.clone(AssemblyHub)

    def output(self):
        # dumb -- need it to be something
        pipeline_args = self.get_pipeline_args()
        tools.fileOps.ensure_file_dir(pipeline_args.stats_db)
        conn_str = 'sqlite:///{}'.format(pipeline_args.stats_db)
        return luigi.contrib.sqla.SQLAlchemyTarget(connection_string=conn_str,
                                                   target_table='stats',
                                                   update_id='_'.join(['stats', str(hash(pipeline_args))]))

    def run(self):
        pipeline_args = self.get_pipeline_args()
        luigi_stats = tools.sqlInterface.load_luigi_stats(pipeline_args.stats_db, 'stats')
        
        try:
            toil_stats = tools.sqlInterface.load_luigi_stats(pipeline_args.stats_db, 'toil_stats')
        except ValueError:
            logger.warning('Toil task already ran, therefore no stats')
        else:
            core_time = round(sum(luigi_stats.ProcessingTime) / 3600, 1)
            toil_core_time = round(sum(toil_stats.TotalTime) / 3600, 1)
            total = core_time + toil_core_time
            logger.info('Local core time: {:,} hours. Toil core time: {:,} hours. '
                        'Total computation time: {:,} hours.'.format(core_time, toil_core_time, total))
        self.output().touch()


class AssemblyHub(PipelineWrapperTask):
    """
    Construct an assembly hub out of all the results
    """
    def requires(self):
        tools.fileOps.ensure_dir(self.out_dir)
        yield self.clone(CreateDirectoryStructure)
        yield self.clone(CreateTracks)


class CreateDirectoryStructure(RebuildableTask):
    """
    Constructs the directory structure. Creates symlinks for all relevant files.
    """
    @staticmethod
    def get_args(pipeline_args):
        args = tools.misc.HashableNamespace()
        args.genomes = list(pipeline_args.target_genomes) + [pipeline_args.ref_genome]
        args.out_dir = os.path.join(pipeline_args.out_dir, 'assemblyHub')
        args.hub_txt = os.path.join(args.out_dir, 'hub.txt')
        args.genomes_txt = os.path.join(args.out_dir, 'genomes.txt')
        args.groups_txt = os.path.join(args.out_dir, 'groups.txt')
        genome_files = frozendict({genome: GenomeFiles.get_args(pipeline_args, genome) for genome in args.genomes})
        sizes = {}
        twobits = {}
        trackdbs = {}
        for genome, genome_file in genome_files.items():
            sizes[genome] = (genome_file.sizes, os.path.join(args.out_dir, genome, 'chrom.sizes'))
            twobits[genome] = (genome_file.two_bit, os.path.join(args.out_dir, genome, '{}.2bit'.format(genome)))
            trackdbs[genome] = os.path.join(args.out_dir, genome, 'trackDb.txt')
        args.sizes = frozendict(sizes)
        args.twobits = frozendict(twobits)
        args.trackdbs = frozendict(trackdbs)
        args.hal = os.path.join(args.out_dir, os.path.basename(pipeline_args.hal))
        return args

    def requires(self):
        yield self.clone(Consensus)
        yield self.clone(EvaluateTransMap)
        yield self.clone(EvaluateTranscripts)
        yield self.clone(Hgm)
        yield self.clone(ReferenceFiles)
        yield self.clone(EvaluateTransMap)
        yield self.clone(TransMap)

    def output(self):
        pipeline_args = self.get_pipeline_args()
        args = CreateDirectoryStructure.get_args(pipeline_args)
        yield luigi.LocalTarget(args.hub_txt)
        yield luigi.LocalTarget(args.genomes_txt)
        yield luigi.LocalTarget(args.groups_txt)
        yield luigi.LocalTarget(args.hal)
        for local_path, hub_path in args.sizes.values():
            yield luigi.LocalTarget(hub_path)
        for local_path, hub_path in args.twobits.values():
            yield luigi.LocalTarget(hub_path)

    def run(self):
        pipeline_args = self.get_pipeline_args()
        args = CreateDirectoryStructure.get_args(pipeline_args)
        tools.fileOps.ensure_file_dir(args.out_dir)

        # write the hub.txt file
        with luigi.LocalTarget(args.hub_txt).open('w') as outf:
            outf.write(hub_str.format(hal=os.path.splitext(os.path.basename(pipeline_args.hal))[0],
                                      email=pipeline_args.hub_email))

        # write the groups.txt file
        with luigi.LocalTarget(args.groups_txt).open('w') as outf:
            outf.write(groups_str)

        # write the genomes.txt file, construct a dir
        with luigi.LocalTarget(args.genomes_txt).open('w') as outf:
            for genome, (sizes_local_path, sizes_hub_path) in args.sizes.items():
                outf.write(genome_str.format(genome=genome, default_pos=find_default_pos(sizes_local_path)))

        # link the hal
        shutil.copy(pipeline_args.hal, args.hal)

        # construct a directory for each genome
        for genome, (sizes_local_path, sizes_hub_path) in args.sizes.items():
            tools.fileOps.ensure_file_dir(sizes_hub_path)
            shutil.copy(sizes_local_path, sizes_hub_path)
            twobit_local_path, twobit_hub_path = args.twobits[genome]
            shutil.copy(twobit_local_path, twobit_hub_path)


class CreateTracks(PipelineWrapperTask):
    """
    Wrapper task for track creation.
    """
    def validate(self):
        for tool in ['bedSort', 'pslToBigPsl', 'wiggletools', 'wigToBigWig']:#, 'bamCoverage']:
            if not tools.misc.is_exec(tool):
                raise ToolMissingException('Tool {} not in global path.'.format(tool))

    def requires(self):
        self.validate()
        pipeline_args = self.get_pipeline_args()
        for genome in pipeline_args.target_genomes:
            yield self.clone(CreateTracksDriverTask, genome=genome)
            yield self.clone(CreateTrackDbs, genome=genome)
        yield self.clone(CreateTracksDriverTask, genome=pipeline_args.ref_genome)
        yield self.clone(CreateTrackDbs, genome=pipeline_args.ref_genome)


class CreateTracksDriverTask(PipelineWrapperTask):
    """
    Dynamically generates each track task, the combines the results into the final trackDb.
    """
    genome = luigi.Parameter()

    def requires(self):
        pipeline_args = self.get_pipeline_args()
        if self.genome not in pipeline_args.target_genomes and self.genome != pipeline_args.ref_genome:
            return
        directory_args = CreateDirectoryStructure.get_args(pipeline_args)
        out_dir = os.path.join(directory_args.out_dir, self.genome)
        if pipeline_args.augustus_cgp is True and self.genome in pipeline_args.target_genomes:
            yield self.clone(DenovoTrack, track_path=os.path.join(out_dir, 'augustus_cgp.bb'),
                             trackdb_path=os.path.join(out_dir, 'augustus_cgp.txt'), mode='augCGP')
        if pipeline_args.augustus_pb is True and self.genome in pipeline_args.isoseq_genomes:
            yield self.clone(DenovoTrack, track_path=os.path.join(out_dir, 'augustus_pb.bb'),
                             trackdb_path=os.path.join(out_dir, 'augustus_pb.txt'), mode='augPB')

        if self.genome in pipeline_args.annotation_genomes:
            if self.genome == pipeline_args.ref_genome:
                annotation_gp = ReferenceFiles.get_args(pipeline_args).annotation_gp
                annotation_genome = pipeline_args.ref_genome
            else:
                annotation_gp = ExternalReferenceFiles.get_args(pipeline_args, self.genome).annotation_gp
                annotation_genome = self.genome
            yield self.clone(BgpTrack, track_path=os.path.join(out_dir, 'annotation.bb'),
                             trackdb_path=os.path.join(out_dir, 'annotation.txt'),
                             genepred_path=annotation_gp, label=os.path.splitext(os.path.basename(annotation_gp))[0],
                             annotation_genome=annotation_genome)

        if self.genome in pipeline_args.target_genomes:
            yield self.clone(ConsensusTrack, track_path=os.path.join(out_dir, 'consensus.bb'),
                             trackdb_path=os.path.join(out_dir, 'consensus.txt'))

            tx_modes = ['transMap']
            if pipeline_args.augustus is True:
                tx_modes.append('augTM')
                if self.genome in pipeline_args.rnaseq_genomes:
                    tx_modes.append('augTMR')
            yield self.clone(EvaluationTrack, track_path=os.path.join(out_dir, 'evaluation.bb'),
                             trackdb_path=os.path.join(out_dir, 'evaluation.txt'),
                             tx_modes=tuple(tx_modes))

            tm_args = TransMap.get_args(pipeline_args, self.genome)
            yield self.clone(TransMapTrack, track_path=os.path.join(out_dir, 'transmap.bb'),
                             trackdb_path=os.path.join(out_dir, 'transmap.txt'))
            yield self.clone(BgpTrack, track_path=os.path.join(out_dir, 'filtered_transmap.bb'),
                             trackdb_path=os.path.join(out_dir, 'filtered_transmap.txt'),
                             genepred_path=tm_args.filtered_tm_gp, label='Filtered transMap', visibility='hide',
                             annotation_genome=pipeline_args.ref_genome)

            if pipeline_args.augustus is True and self.genome in pipeline_args.rnaseq_genomes:
                yield self.clone(AugustusTrack, track_path=os.path.join(out_dir, 'augustus.bb'),
                                 trackdb_path=os.path.join(out_dir, 'augustus.txt'))

        if self.genome in pipeline_args.isoseq_genomes:
            isoseq_bams = []
            # add a number to make names unique
            for i, bam in enumerate(pipeline_args.cfg['ISO_SEQ_BAM'][self.genome]):
                new_bam = os.path.join(out_dir, '{}_{}'.format(i, os.path.basename(bam)))
                isoseq_bams.append((bam, new_bam))
            yield self.clone(IsoSeqBamTrack, trackdb_path=os.path.join(out_dir, 'isoseq_bams.txt'),
                             isoseq_bams=tuple(isoseq_bams))

        if self.genome in pipeline_args.rnaseq_genomes:
            yield self.clone(SpliceTrack, track_path=os.path.join(out_dir, 'splices.bb'),
                             trackdb_path=os.path.join(out_dir, 'splices.txt'))
            # expression is disabled until I fix wiggletools (bamCoverage is needed)
            #if self.genome not in pipeline_args.intron_only_genomes:
            #    yield self.clone(ExpressionTracks, max_track_path=os.path.join(out_dir, 'max_expression.bw'),
            #                     median_track_path=os.path.join(out_dir, 'median_expression.bw'),
            #                     trackdb_path=os.path.join(out_dir, 'expression.txt'))


class CreateTrackDbs(RebuildableTask):
    """Create the final trackDb entries"""
    genome = luigi.Parameter()

    def requires(self):
        return self.clone(CreateTracksDriverTask)

    def output(self):
        pipeline_args = self.get_pipeline_args()
        directory_args = CreateDirectoryStructure.get_args(pipeline_args)
        return luigi.LocalTarget(directory_args.trackdbs[self.genome])

    def run(self):
        pipeline_args = self.get_pipeline_args()
        directory_args = CreateDirectoryStructure.get_args(pipeline_args)
        out_dir = os.path.join(directory_args.out_dir, self.genome)
        org_str = construct_org_str(directory_args.genomes)
        with self.output().open('w') as outf:
            for f in os.listdir(out_dir):
                if f.endswith('.txt'):
                    outf.write('include {}\n'.format(f))
            outf.write('\n\n')

            outf.write(snake_composite.format(org_str=org_str))
            for genome in directory_args.genomes:
                # by default, only the reference genome is visible unless we are on the reference, then all are
                if self.genome == pipeline_args.ref_genome:
                    if genome == pipeline_args.ref_genome:
                        visibility = 'hide'
                    else:
                        visibility = 'full'
                else:
                    visibility = 'hide' if genome != pipeline_args.ref_genome else 'full'
                hal_path = '../{}'.format(os.path.basename(pipeline_args.hal))
                outf.write(snake_template.format(genome=genome, hal_path=hal_path, visibility=visibility))


class DenovoTrack(TrackTask):
    """Constructs a denovo track"""
    mode = luigi.Parameter()

    def run(self):
        def find_rgb(s):
            if s.AssignedGeneId is None and s.AlternativeGeneIds is None:
                return '175,87,207'  # both null -> purple (denovo)
            elif s.AssignedGeneId is None and s.AlternativeGeneIds is not None:
                return '87,207,175'  # no assigned -> teal (possible_paralog)
            return '0'

        def find_alternative_gene_names(s, annotation_info):
            if s.AlternativeGeneIds is None:
                return 'N/A'
            r = {tools.misc.slice_df(annotation_info, gene).iloc[0].GeneName for
                 gene in s.AlternativeGeneIds.split(',')}
            return ','.join(r)

        pipeline_args = self.get_pipeline_args()
        track, trackdb = self.output()
        chrom_sizes = GenomeFiles.get_args(pipeline_args, self.genome).sizes
        # load database information
        db_path = pipeline_args.dbs[self.genome]
        alt_names = load_alt_names(db_path, [self.mode])
        denovo_hgm_df = load_hgm_vectors(db_path, self.mode).drop(['GeneId', 'TranscriptId'], axis=1)
        denovo_df = pd.merge(denovo_hgm_df, alt_names, on='AlignmentId').set_index('AlignmentId')
        annotation_info = tools.sqlInterface.load_annotation(pipeline_args.dbs[pipeline_args.ref_genome])
        annotation_info = annotation_info.set_index('GeneId')

        if self.mode == 'augCGP':
            augustus_gp = AugustusCgp.get_args(pipeline_args).augustus_cgp_gp[self.genome]
        else:
            augustus_gp = AugustusPb.get_args(pipeline_args, self.genome).augustus_pb_gp

        tmp = luigi.LocalTarget(is_tmp=True)
        as_file = luigi.LocalTarget(is_tmp=True)

        with as_file.open('w') as outf:
            outf.write(denovo_as)

        with tmp.open('w') as outf:
            for tx in tools.transcripts.gene_pred_iterator(augustus_gp):
                s = denovo_df.ix[tx.name]
                alternative_gene_ids = 'N/A' if s.AlternativeGeneIds is None else s.AlternativeGeneIds
                intron_rna = ','.join(map(str, s.IntronRnaSupport))
                exon_rna = ','.join(map(str, s.ExonRnaSupport))
                intron_annot = ','.join(map(str, s.IntronAnnotSupport))
                exon_annot = ','.join(map(str, s.ExonAnnotSupport))
                if s.AssignedGeneId is None:
                    assigned_gene_id = gene_name = gene_type = alternative_gene_names = 'N/A'
                else:
                    a = tools.misc.slice_df(annotation_info, s.AssignedGeneId).iloc[0]
                    gene_name = a.GeneName
                    gene_type = a.GeneBiotype
                    assigned_gene_id = s.AssignedGeneId
                    alternative_gene_names = find_alternative_gene_names(s, annotation_info)
                block_starts, block_sizes, exon_frames = tools.transcripts.create_bed_info_gp(tx)
                row = [tx.chromosome, tx.start, tx.stop, tx.name, tx.score, tx.strand, tx.thick_start,
                       tx.thick_stop, find_rgb(s), tx.block_count, block_sizes, block_starts,
                       gene_name, tx.cds_start_stat, tx.cds_end_stat, exon_frames,
                       gene_type, assigned_gene_id, alternative_gene_ids, alternative_gene_names,
                       exon_annot, exon_rna, intron_annot, intron_rna]
                tools.fileOps.print_row(outf, row)
        tools.procOps.run_proc(['bedSort', tmp.path, tmp.path])

        with tools.fileOps.TemporaryFilePath() as out_path:
            cmd = ['bedToBigBed', '-extraIndex=assignedGeneId,name,name2',
                   '-type=bed12+8', '-tab', '-as={}'.format(as_file.path), tmp.path, chrom_sizes, out_path]
            tools.procOps.run_proc(cmd, stderr='/dev/null')
            tools.fileOps.atomic_install(out_path, track.path)

        label = 'AugustusCGP' if self.mode == 'augCGP' else 'AugustusPB'
        description = 'Comparative Augustus' if self.mode == 'augCGP' else 'PacBio Augustus'
        with trackdb.open('w') as outf:
            outf.write(denovo_template.format(name='augustus_{}_{}'.format(self.mode, self.genome),
                                              short_label=label, long_label=label, description=description,
                                              path=os.path.basename(track.path)))


class BgpTrack(TrackTask):
    """Constructs a standard modified bigGenePred track"""
    genepred_path = luigi.Parameter()
    label = luigi.Parameter()
    annotation_genome = luigi.Parameter()
    visibility = luigi.Parameter(default='pack')

    def run(self):
        def find_rgb(info):
            """blue for coding, green for non-coding"""
            if info.TranscriptBiotype == 'protein_coding':
                return '76,85,212'
            return '85,212,76'

        def convert_case(snake_str):
            components = snake_str.split('_')
            return ''.join(x.title() for x in components)

        pipeline_args = self.get_pipeline_args()
        track, trackdb = self.output()
        chrom_sizes = GenomeFiles.get_args(pipeline_args, self.genome).sizes
        annotation_info = tools.sqlInterface.load_annotation(pipeline_args.dbs[self.annotation_genome])
        # hacky way to make columns consistent
        if 'transcript_id' in annotation_info.columns:
            annotation_info.columns = [convert_case(c) for c in annotation_info.columns]
        annotation_info = annotation_info.set_index('TranscriptId')

        tmp = luigi.LocalTarget(is_tmp=True)
        as_file = luigi.LocalTarget(is_tmp=True)

        with as_file.open('w') as outf:
            outf.write(modified_bgp_as)

        with tmp.open('w') as outf:
            for tx in tools.transcripts.gene_pred_iterator(self.genepred_path):
                s = annotation_info.ix[tools.nameConversions.strip_alignment_numbers(tx.name)]
                block_starts, block_sizes, exon_frames = tools.transcripts.create_bed_info_gp(tx)
                row = [tx.chromosome, tx.start, tx.stop, s.TranscriptName, tx.score, tx.strand, tx.thick_start,
                       tx.thick_stop, find_rgb(s), tx.block_count, block_sizes, block_starts,
                       s.GeneName, tx.cds_start_stat, tx.cds_end_stat, exon_frames,
                       tx.name, s.GeneId, s.TranscriptBiotype, s.GeneBiotype]
                tools.fileOps.print_row(outf, row)
        tools.procOps.run_proc(['bedSort', tmp.path, tmp.path])

        with tools.fileOps.TemporaryFilePath() as out_path:
            cmd = ['bedToBigBed', '-extraIndex=name,name2,geneId,transcriptId',
                   '-type=bed12+8', '-tab', '-as={}'.format(as_file.path), tmp.path, chrom_sizes, out_path]
            tools.procOps.run_proc(cmd, stderr='/dev/null')
            tools.fileOps.atomic_install(out_path, track.path)

        with trackdb.open('w') as outf:
            sanitized_label = self.label.replace(' ', '_').replace('.', '_')
            outf.write(bgp_template.format(name='{}_{}'.format(sanitized_label, self.genome),
                                           label=self.label, visibility=self.visibility,
                                           path=os.path.basename(track.path)))


class ConsensusTrack(TrackTask):
    """Constructs a modified bigGenePred for consensus gene sets"""
    def run(self):
        def find_rgb(info):
            """red for failed, blue for coding, green for non-coding, purple for denovo"""
            if info.transcript_biotype == 'unknown_likely_coding':
                return '135,76,212'
            elif info.transcript_biotype == 'protein_coding':
                return '76,85,212'
            return '85,212,76'

        pipeline_args = self.get_pipeline_args()
        track, trackdb = self.output()
        chrom_sizes = GenomeFiles.get_args(pipeline_args, self.genome).sizes
        consensus_args = Consensus.get_args(pipeline_args, self.genome)
        consensus_gp_info = pd.read_csv(consensus_args.consensus_gp_info, sep='\t',
                                        header=0, na_filter=False).set_index('transcript_id')

        has_rnaseq = len(pipeline_args.rnaseq_genomes) > 0
        has_pb = 'pacbio_isoform_supported' in consensus_gp_info.columns

        tmp_gp = luigi.LocalTarget(is_tmp=True)
        as_file = luigi.LocalTarget(is_tmp=True)

        with tmp_gp.open('w') as outf:
            for tx in tools.transcripts.gene_pred_iterator(consensus_args.consensus_gp):
                info = consensus_gp_info.ix[tx.name]
                block_starts, block_sizes, exon_frames = tools.transcripts.create_bed_info_gp(tx)
                tx_name = info.source_transcript_name if info.source_transcript_name != 'N/A' else tx.name
                row = [tx.chromosome, tx.start, tx.stop, tx_name, tx.score, tx.strand,
                       tx.thick_start, tx.thick_stop, find_rgb(info), tx.block_count, block_sizes, block_starts,
                       info.source_gene_common_name, tx.cds_start_stat, tx.cds_end_stat, exon_frames,
                       tx.name, info.transcript_biotype, tx.name2, info.gene_biotype, info.source_gene,
                       info.source_transcript, info.alignment_id, info.alternative_source_transcripts,
                       info.paralogy, info.unfiltered_paralogy,
                       info.get('collapsed_gene_ids'), info.get('collapsed_gene_names'),
                       info.frameshift, info.exon_annotation_support,
                       info.intron_annotation_support, info.transcript_class, info.transcript_modes,
                       info.valid_start, info.valid_stop, info.proper_orf]
                if has_rnaseq:
                    row.extend([info.intron_rna_support, info.exon_rna_support])
                if has_pb:
                    row.append(info.pacbio_isoform_supported)
                tools.fileOps.print_row(outf, row)

        with as_file.open('w') as outf:
            as_str = construct_consensus_gp_as(has_rnaseq, has_pb)
            outf.write(as_str)
        tools.procOps.run_proc(['bedSort', tmp_gp.path, tmp_gp.path])
        with tools.fileOps.TemporaryFilePath() as out_path:
            cmd = ['bedToBigBed', '-extraIndex=name,name2,txId,geneName,sourceGene,sourceTranscript,alignmentId',
                   '-type=bed12+23', '-tab', '-as={}'.format(as_file.path), tmp_gp.path, chrom_sizes, out_path]
            tools.procOps.run_proc(cmd, stderr='/dev/null')
            tools.fileOps.atomic_install(out_path, track.path)

        with trackdb.open('w') as outf:
            outf.write(consensus_template.format(genome=self.genome, path=os.path.basename(track.path)))


class EvaluationTrack(TrackTask):
    """Constructs the consensus evaluation track"""
    tx_modes = luigi.TupleParameter()

    def run(self):
        def load_evals(tx_mode):
            """Loads the error tracks from the database"""
            cds_table = tools.sqlInterface.tables['CDS'][tx_mode]['evaluation']
            mrna_table = tools.sqlInterface.tables['mRNA'][tx_mode]['evaluation']
            cds_df = pd.read_sql_table(cds_table.__tablename__, engine).set_index('AlignmentId')
            mrna_df = pd.read_sql_table(mrna_table.__tablename__, engine).set_index('AlignmentId')
            return {'CDS': cds_df, 'mRNA': mrna_df}

        pipeline_args = self.get_pipeline_args()
        track, trackdb = self.output()
        chrom_sizes = GenomeFiles.get_args(pipeline_args, self.genome).sizes
        engine = tools.sqlInterface.create_engine('sqlite:///' + pipeline_args.dbs[self.genome])
        evals = {tx_mode: load_evals(tx_mode) for tx_mode in self.tx_modes}
        consensus_args = Consensus.get_args(pipeline_args, self.genome)
        consensus_gp_info = pd.read_csv(consensus_args.consensus_gp_info, sep='\t',
                                        header=0, na_filter=False).set_index('transcript_id')
        aln_ids = set(consensus_gp_info.alignment_id)
        rows = []
        for aln_id in aln_ids:
            tx_mode = tools.nameConversions.alignment_type(aln_id)
            if tx_mode not in ['transMap', 'augTM', 'augTMR']:
                continue
            mode = 'CDS'
            df = tools.misc.slice_df(evals[tx_mode][mode], aln_id)
            if len(df) == 0:
                mode = 'mRNA'
                df = tools.misc.slice_df(evals[tx_mode][mode], aln_id)
            for tx_id, s in df.iterrows():
                bed = s.tolist()
                bed[3] = '/'.join([tx_id, bed[3], mode])
                rows.append(bed)

        tmp = luigi.LocalTarget(is_tmp=True)
        with tmp.open('w') as tmp_handle:
            tools.fileOps.print_rows(tmp_handle, rows)
        tools.procOps.run_proc(['bedSort', tmp.path, tmp.path])
        with tools.fileOps.TemporaryFilePath() as out_path:
            cmd = ['bedToBigBed', '-type=bed12', '-tab', tmp.path, chrom_sizes, out_path]
            tools.procOps.run_proc(cmd, stderr='/dev/null')
            tools.fileOps.atomic_install(out_path, track.path)


        with trackdb.open('w') as outf:
            outf.write(error_template.format(genome=self.genome, path=os.path.basename(track.path)))


class TransMapTrack(TrackTask):
    """Constructs the transMap bigPsl"""
    def run(self):
        pipeline_args = self.get_pipeline_args()
        track, trackdb = self.output()
        chrom_sizes = GenomeFiles.get_args(pipeline_args, self.genome).sizes
        fasta = ReferenceFiles.get_args(pipeline_args).transcript_fasta
        tm_args = TransMap.get_args(pipeline_args, self.genome)

        # we have to construct a reference CDS file as well as rename the reference fasta to the new names
        mrna = luigi.LocalTarget(is_tmp=True)
        cds = luigi.LocalTarget(is_tmp=True)
        tmp = luigi.LocalTarget(is_tmp=True)
        as_file = luigi.LocalTarget(is_tmp=True)
        seq_dict = tools.bio.get_sequence_dict(fasta)
        ref_tx_dict = tools.transcripts.get_gene_pred_dict(ReferenceFiles.get_args(pipeline_args).annotation_gp)
        with cds.open('w') as cds_handle, mrna.open('w') as mrna_handle:
            for tx in tools.transcripts.gene_pred_iterator(tm_args.tm_gp):
                ref_tx = ref_tx_dict[tools.nameConversions.strip_alignment_numbers(tx.name)]
                tools.bio.write_fasta(mrna_handle, tx.name, str(seq_dict[ref_tx.name]))
                if ref_tx.cds_size == 0:  # non-coding txs have no cds interval
                    start = stop = 0
                else:
                    start = ref_tx.cds_coordinate_to_mrna(0) + ref_tx.offset
                    stop = start + ref_tx.cds_size - ((ref_tx.cds_size - ref_tx.offset) % 3)
                cds_handle.write('{}\t{}..{}\n'.format(tx.name, start + 1, stop))

        with tmp.open('w') as outf:
            cmd = [['pslToBigPsl', '-cds={}'.format(cds.path), '-fa={}'.format(mrna.path), tm_args.tm_psl, 'stdout'],
                   ['bedSort', '/dev/stdin', '/dev/stdout']]
            tools.procOps.run_proc(cmd, stdout=outf, stderr='/dev/null')

        with as_file.open('w') as outf:
            outf.write(bigpsl)

        with tools.fileOps.TemporaryFilePath() as out_path:
            cmd = ['bedToBigBed', '-type=bed12+13', '-tab', '-extraIndex=name',
                   '-as={}'.format(as_file.path), tmp.path, chrom_sizes, out_path]
            tools.procOps.run_proc(cmd, stderr='/dev/null')
            tools.fileOps.atomic_install(out_path, track.path)

        with trackdb.open('w') as outf:
            outf.write(bigpsl_template.format(name='transmap_{}'.format(self.genome), short_label='transMap',
                                              long_label='transMap', path=os.path.basename(track.path),
                                              visibility='pack'))


class AugustusTrack(TrackTask):
    """Constructs a combined TM(R) track"""
    def run(self):
        pipeline_args = self.get_pipeline_args()
        track, trackdb = self.output()
        chrom_sizes = GenomeFiles.get_args(pipeline_args, self.genome).sizes
        annotation_info = tools.sqlInterface.load_annotation(pipeline_args.dbs[pipeline_args.ref_genome])
        annotation_info = annotation_info.set_index('TranscriptId')
        aug_args = Augustus.get_args(pipeline_args, self.genome)
        tm_gp = aug_args.augustus_tm_gp
        if self.genome in pipeline_args.rnaseq_genomes:
            tmr_gp = aug_args.augustus_tmr_gp
        else:
            tmr_gp = None

        with tools.fileOps.TemporaryFilePath() as tmp, tools.fileOps.TemporaryFilePath() as as_file:
            with open(as_file, 'w') as outf:
                outf.write(modified_bgp_as)
            with open(tmp, 'w') as outf:
                for gp, color in zip(*[[tm_gp, tmr_gp], ['38,112,75', '112,38,75']]):
                    if gp is None:
                        continue
                    gp = tools.transcripts.gene_pred_iterator(gp)
                    for tx in gp:
                        s = annotation_info.ix[tools.nameConversions.strip_alignment_numbers(tx.name)]
                        block_starts, block_sizes, exon_frames = tools.transcripts.create_bed_info_gp(tx)
                        row = [tx.chromosome, tx.start, tx.stop, s.TranscriptName, tx.score, tx.strand, tx.thick_start,
                               tx.thick_stop, color, tx.block_count, block_sizes, block_starts,
                               s.GeneName, tx.cds_start_stat, tx.cds_end_stat, exon_frames,
                               tx.name, s.GeneId, s.TranscriptBiotype, s.GeneBiotype]
                        tools.fileOps.print_row(outf, row)
            tools.procOps.run_proc(['bedSort', tmp, tmp])

            with tools.fileOps.TemporaryFilePath() as out_path:
                cmd = ['bedToBigBed', '-extraIndex=name,name2,geneId,transcriptId',
                       '-type=bed12+8', '-tab', '-as={}'.format(as_file), tmp, chrom_sizes, out_path]
                tools.procOps.run_proc(cmd, stderr='/dev/null')
                tools.fileOps.atomic_install(out_path, track.path)

        with trackdb.open('w') as outf:
            outf.write(bgp_template.format(name='augustus_{}'.format(self.genome), label='AugustusTM(R)',
                                           path=os.path.basename(track.path), visibility='hide'))


class IsoSeqBamTrack(RebuildableTask):
    """Symlinks over IsoSeq bams"""
    genome = luigi.Parameter()
    trackdb_path = luigi.Parameter()
    isoseq_bams = luigi.TupleParameter()

    def output(self):
        r = [luigi.LocalTarget(new_bam) for bam, new_bam in self.isoseq_bams]
        r.extend([luigi.LocalTarget(x.path + '.bai') for x in r])
        return r, luigi.LocalTarget(self.trackdb_path)

    def requires(self):
        return self.clone(CreateDirectoryStructure), self.clone(Consensus)

    def run(self):
        bams, trackdb = self.output()
        with trackdb.open('w') as outf:
            outf.write(bam_composite_template.format(genome=self.genome))
            for bam, new_bam in self.isoseq_bams:
                shutil.copy(bam, new_bam)
                shutil.copy(bam + '.bai', new_bam + '.bai')
                name = os.path.splitext(os.path.basename(bam))[0].split('_', 1)[0]
                outf.write(bam_template.format(bam=os.path.basename(new_bam), name=name, genome=self.genome))


class SpliceTrack(TrackTask):
    """Constructs the splice junction track"""
    def run(self):
        def parse_entry(entry):
            """Converts a GFF entry to BED12"""
            start = int(entry[3]) - 1
            stop = int(entry[4])
            block_starts = '0,{}'.format(stop - start - 2)
            mult = int(tools.misc.parse_gff_attr_line(entry[-1])['mult'])
            return [entry[0], start, stop, 'SpliceJunction', mult, '.', start, stop, '204,124,45',
                    '2', '2,2', block_starts]

        pipeline_args = self.get_pipeline_args()
        track, trackdb = self.output()
        chrom_sizes = GenomeFiles.get_args(pipeline_args, self.genome).sizes
        hints_gff = BuildDb.get_args(pipeline_args, self.genome).hints_path

        entries = []
        for line in open(hints_gff):
            if '\tintron\t' in line and 'src=E' in line and 'mult' in line:
                parsed = parse_entry(line.split('\t'))
                if parsed[4] > 2:
                    entries.append(parsed)

        mults = [x[4] for x in entries]
        tot = sum(mults)
        # calculate junctions per thousand
        jpt = [1.0 * x * 10 ** 4 / tot for x in mults]
        for e, s in zip(*[entries, jpt]):
            e[4] = min(int(round(s)), 1000)

        # load to file
        tmp = luigi.LocalTarget(is_tmp=True)
        with tmp.open('w') as tmp_handle:
            tools.fileOps.print_rows(tmp_handle, entries)

        tools.procOps.run_proc(['bedSort', tmp.path, tmp.path])

        with tools.fileOps.TemporaryFilePath() as out_path:
            cmd = ['bedToBigBed', '-tab', tmp.path, chrom_sizes, out_path]
            tools.procOps.run_proc(cmd, stderr='/dev/null')
            tools.fileOps.atomic_install(out_path, track.path)

        with trackdb.open('w') as outf:
            outf.write(splice_template.format(genome=self.genome, path=os.path.basename(track.path)))


class ExpressionTracks(RebuildableTask):
    """Constructs the maximum and median expression tracks"""
    genome = luigi.Parameter()
    trackdb_path = luigi.Parameter()
    max_track_path = luigi.Parameter()
    median_track_path = luigi.Parameter()

    def output(self):
        return [luigi.LocalTarget(self.max_track_path), luigi.LocalTarget(self.median_track_path)], \
               luigi.LocalTarget(self.trackdb_path)

    def requires(self):
        return self.clone(CreateDirectoryStructure), self.clone(Consensus)

    def run(self):
        pipeline_args = self.get_pipeline_args()
        bams = list(pipeline_args.cfg['BAM'][self.genome])
        (max_track, median_track), trackdb = self.output()
        chrom_sizes = GenomeFiles.get_args(pipeline_args, self.genome).sizes

        with median_track.open('w') as outf:
            cmd = [['wiggletools', 'median'] + bams,
                   ['wigToBigWig', '-clip', '/dev/stdin', chrom_sizes, '/dev/stdout']]
            tools.procOps.run_proc(cmd, stdout=outf, stderr='/dev/null')

        with max_track.open('w') as outf:
            cmd = [['wiggletools', 'max'] + bams,
                   ['wigToBigWig', '-clip', '/dev/stdin', chrom_sizes, '/dev/stdout']]
            tools.procOps.run_proc(cmd, stdout=outf, stderr='/dev/null')

        with trackdb.open('w') as outf:
            outf.write(wiggle_template.format(genome=self.genome, mode='Median',
                                              path=os.path.basename(median_track.path), color='151,189,68'))
            outf.write(wiggle_template.format(genome=self.genome, mode='Maximum',
                                              path=os.path.basename(max_track.path), color='106,68,189'))


###
# assembly hub functions, including generating autoSql files
###


def find_default_pos(chrom_sizes, window_size=200000):
    """
    Returns a window_size window over the beginning of the largest chromosome
    :param chrom_sizes: chrom sizes file
    :param window_size: window size to extend from
    :return: string
    """
    sizes = [x.split() for x in open(chrom_sizes)]
    sorted_sizes = sorted(sizes, key=lambda chrom_size: -int(chrom_size[1]))
    return '{}:{}-{}'.format(sorted_sizes[0][0], 1, window_size)


def construct_org_str(genomes):
    """Constructs the organism string for the hal snakes. format is genome=genome space separated"""
    return ' '.join(['{0}={0}'.format(genome) for genome in genomes])


def construct_consensus_gp_as(has_rna, has_pb):
    """Dynamically generate an autosql file for consensus"""
    consensus_gp_as = '''table bigCat
"bigCat gene models"
    (
    string chrom;       "Reference sequence chromosome or scaffold"
    uint   chromStart;  "Start position in chromosome"
    uint   chromEnd;    "End position in chromosome"
    string name;        "Name"
    uint score;         "Score (0-1000)"
    char[1] strand;     "+ or - for strand"
    uint thickStart;    "Start of where display should be thick (start codon)"
    uint thickEnd;      "End of where display should be thick (stop codon)"
    uint reserved;       "RGB value (use R,G,B string in input file)"
    int blockCount;     "Number of blocks"
    int[blockCount] blockSizes; "Comma separated list of block sizes"
    int[blockCount] chromStarts; "Start positions relative to chromStart"
    string name2;       "Gene name"
    string cdsStartStat; "Status of CDS start annotation"
    string cdsEndStat;   "Status of CDS end annotation"
    int[blockCount] exonFrames; "Exon frame {0,1,2}, or -1 if no frame for exon"
    string txId; "Transcript ID"
    string type;        "Transcript type"
    string geneName;    "Gene ID"
    string geneType;    "Gene type"
    string sourceGene;    "Source gene ID"
    string sourceTranscript;    "Source transcript ID"
    string alignmentId;  "Alignment ID"
    lstring alternativeSourceTranscripts;    "Alternative source transcripts"
    lstring Paralogy;    "Paralogous alignment IDs"
    lstring UnfilteredParalogy;   "Unfiltered paralogous alignment IDs"
    lstring collapsedGeneIds;   "Collapsed Gene IDs"
    lstring collapsedGeneNames;  "Collapsed Gene Names"
    string frameshift;  "Frameshifted relative to source?"
    lstring exonAnnotationSupport;   "Exon support in reference annotation"
    lstring intronAnnotationSupport;   "Intron support in reference annotation"
    string transcriptClass;    "Transcript class"
    string transcriptModes;    "Transcript mode(s)"
    string validStart;         "Valid start codon"
    string validStop;          "Valid stop codon"
    string properOrf;           "Proper multiple of 3 ORF"
'''
    if has_rna:
        consensus_gp_as += '    lstring intronRnaSupport;   "RNA intron support"\n'
        consensus_gp_as += '    lstring exonRnaSupport;  "RNA exon support"\n'
    if has_pb:
        consensus_gp_as += '    string pbIsoformSupported;   "Is this transcript supported by IsoSeq?"'
    consensus_gp_as += '\n)\n'
    return consensus_gp_as


modified_bgp_as = '''table bigGenePred
"bigGenePred gene models"
    (
    string chrom;       "Reference sequence chromosome or scaffold"
    uint   chromStart;  "Start position in chromosome"
    uint   chromEnd;    "End position in chromosome"
    string name;        "Name"
    uint score;         "Score (0-1000)"
    char[1] strand;     "+ or - for strand"
    uint thickStart;    "Start of where display should be thick (start codon)"
    uint thickEnd;      "End of where display should be thick (stop codon)"
    uint reserved;       "RGB value (use R,G,B string in input file)"
    int blockCount;     "Number of blocks"
    int[blockCount] blockSizes; "Comma separated list of block sizes"
    int[blockCount] chromStarts; "Start positions relative to chromStart"
    string name2;       "Gene name"
    string cdsStartStat; "Status of CDS start annotation (none, unknown, incomplete, or complete)"
    string cdsEndStat;   "Status of CDS end annotation (none, unknown, incomplete, or complete)"
    int[blockCount] exonFrames; "Exon frame {0,1,2}, or -1 if no frame for exon"
    string transcriptId;  "Transcript ID"
    string geneId;    "Gene ID"
    string type;        "Transcript type"
    string geneType;    "Gene type"
    )

'''


denovo_as = '''table denovo
"denovo gene models"
    (
    string chrom;       "Reference sequence chromosome or scaffold"
    uint   chromStart;  "Start position in chromosome"
    uint   chromEnd;    "End position in chromosome"
    string name;        "Name"
    uint score;         "Score (0-1000)"
    char[1] strand;     "+ or - for strand"
    uint thickStart;    "Start of where display should be thick (start codon)"
    uint thickEnd;      "End of where display should be thick (stop codon)"
    uint reserved;       "RGB value (use R,G,B string in input file)"
    int blockCount;     "Number of blocks"
    int[blockCount] blockSizes; "Comma separated list of block sizes"
    int[blockCount] chromStarts; "Start positions relative to chromStart"
    string name2;       "Assigned gene name"
    string cdsStartStat; "Status of CDS start annotation (none, unknown, incomplete, or complete)"
    string cdsEndStat;   "Status of CDS end annotation (none, unknown, incomplete, or complete)"
    int[blockCount] exonFrames; "Exon frame {0,1,2}, or -1 if no frame for exon"
    string geneType;    "Assigned gene type"
    string assignedGeneId; "Assigned source gene ID"
    lstring alternativeGeneIds; "Alternative source gene IDs"
    lstring alternativeGeneNames; "Alternative source gene names"
    lstring exonAnnotationSupport;   "Exon support in reference annotation"
    lstring exonRnaSupport;  "RNA exon support"
    lstring intronAnnotationSupport;   "Intron support in reference annotation"
    lstring intronRnaSupport;   "RNA intron support"
    )
'''


bigpsl = '''table bigPsl
"bigPsl pairwise alignment"
    (
    string chrom;       "Reference sequence chromosome or scaffold"
    uint   chromStart;  "Start position in chromosome"
    uint   chromEnd;    "End position in chromosome"
    string name;        "Name"
    uint score;         "Score (0-1000)"
    char[1] strand;     "+ or - indicates whether the query aligns to the + or - strand on the reference"
    uint thickStart;    "Start of where display should be thick (start codon)"
    uint thickEnd;      "End of where display should be thick (stop codon)"
    uint reserved;       "RGB value (use R,G,B string in input file)"
    int blockCount;     "Number of blocks"
    int[blockCount] blockSizes; "Comma separated list of block sizes"
    int[blockCount] chromStarts; "Start positions relative to chromStart"
    uint    oChromStart;"Start position in other chromosome"
    uint    oChromEnd;  "End position in other chromosome"
    char[1] oStrand;    "+ or -, - means that psl was reversed into BED-compatible coordinates"
    uint    oChromSize; "Size of other chromosome."
    int[blockCount] oChromStarts; "Start positions relative to oChromStart or from oChromStart+oChromSize depending on strand"
    lstring  oSequence;  "Sequence on other chrom (or edit list, or empty)"
    string   oCDS;       "CDS in NCBI format"
    uint    chromSize;"Size of target chromosome"
    uint match;        "Number of bases matched."
    uint misMatch; " Number of bases that don't match "
    uint repMatch; " Number of bases that match but are part of repeats "
    uint nCount;   " Number of 'N' bases "
    uint seqType;    "0=empty, 1=nucleotide, 2=amino_acid"
    )

'''


###
# Templates for trackDb entries
###


hub_str = '''hub {hal}
shortLabel {hal}
longLabel {hal}
genomesFile genomes.txt
email {email}

'''

genome_str = '''genome {genome}
twoBitPath {genome}/{genome}.2bit
trackDb {genome}/trackDb.txt
organism {genome}
description {genome}
scientificName {genome}
defaultPos {default_pos}
groups groups.txt

'''


groups_str = '''name cat_tracks
label Comparative Annotation Toolkit
priority 1
defaultIsClosed 0

name snake
label Alignment Snakes
priority 2
defaultIsClosed 0

name expression
label Expression
priority 3
defaultIsClosed 0

'''


snake_composite = '''track hubCentral
compositeTrack on
shortLabel Cactus
longLabel Cactus Alignment Tracks
group cat_tracks
subGroup1 view Track_Type Snake=Alignments
subGroup2 orgs Organisms {org_str}
dragAndDrop subTracks
dimensions dimensionX=view dimensionY=orgs
noInherit on
priority 0
centerLabelsDense on
visibility full
type bigBed 3

    track hubCentralAlignments
    shortLabel Alignments
    view Alignments
    visibility full
    subTrack hubCentral

'''

snake_template = '''        track snake{genome}
        longLabel {genome}
        shortLabel {genome}
        otherSpecies {genome}
        visibility {visibility}
        parent hubCentralAlignments off
        priority 3
        bigDataUrl {hal_path}
        type halSnake
        group snake
        subGroups view=Snake orgs={genome}

'''


consensus_template = '''track consensus_{genome}
shortLabel CAT Annotation
longLabel CAT Annotation
description CAT Annotation
type bigGenePred
group cat_tracks
itemRgb on
priority 1
visibility pack
searchIndex name,name2,txId,geneName,sourceGene,sourceTranscript,alignmentId
bigDataUrl {path}
labelFields name,name2,txId,geneName,sourceGene,sourceTranscript,alignmentId
defaultLabelFields name
labelSeperator " "

'''


bgp_template = '''track {name}
shortLabel {label}
longLabel {label}
description {label}
type bigGenePred
group cat_tracks
itemRgb on
priority 3
visibility {visibility}
searchIndex name,name2,geneId,transcriptId
bigDataUrl {path}
labelFields name,name2,geneId,transcriptId
defaultLabelFields name
labelSeperator " "

'''


bigpsl_template = '''track {name}
shortLabel {short_label}
longLabel {long_label}
bigDataUrl {path}
type bigPsl
group cat_tracks
itemRgb on
priority 2
visibility {visibility}
baseColorUseSequence lfExtra
baseColorDefault genomicCodons
baseColorUseCds given
indelDoubleInsert on
indelQueryInsert on
showDiffBasesAllScales .
showDiffBasesMaxZoom 10000.0
#showCdsAllScales .
#showCdsMaxZoom 10000.0
searchIndex name

'''


denovo_template = '''track {name}
shortLabel {short_label}
longLabel {long_label}
description {description}
bigDataUrl {path}
type bigGenePred
group cat_tracks
priority 4
itemRgb on
searchIndex assignedGeneId,name,name2
labelFields assignedGeneId,name,name2
defaultLabelFields name
labelSeperator " "


'''


bam_composite_template = '''track bams_{genome}
group expression
compositeTrack on
shortLabel IsoSeq BAMs
longLabel IsoSeq BAMs
dragAndDrop subTracks
visibility hide
type bam
indelDoubleInsert on
indelQueryInsert on
showNames off
bamColorMode gray
bamGrayMode aliQual
pairEndsByName on

'''

bam_template = '''    track {bam}_{genome}
    parent bams_{genome}
    bigDataUrl {bam}
    shortLabel {name}
    longLabel {name}
    type bam
    priority 10

'''


wiggle_template = '''track {mode}_{genome}
shortLabel {mode} expression
longLabel {mode} expression
type bigWig
group expression
bigDataUrl {path}
color {color}
visibility hide
priority 11
spectrum on

'''


splice_template = '''track splices_{genome}
type bigBed 12
group expression
shortLabel RNA-seq splices
longLabel RNA-seq Splice Junctions
bigDataUrl {path}
visibility hide
color 45,125,204
priority 12
spectrum on
minGrayLevel 4

'''


error_template = '''track error_{genome}
type bigBed 6
group cat_tracks
shortLabel Consensus indels
longLabel Consensus indels
bigDataUrl {path}
visibility hide
priority 5

'''<|MERGE_RESOLUTION|>--- conflicted
+++ resolved
@@ -221,14 +221,9 @@
         args.set('hints_db', os.path.join(args.work_dir, 'hints_database', 'hints.db'), True)
         args.set('rnaseq_genomes', frozenset(set(args.cfg['INTRONBAM'].keys()) | set(args.cfg['BAM'].keys())), True)
         args.set('intron_only_genomes', frozenset(set(args.cfg['INTRONBAM'].keys()) - set(args.cfg['BAM'].keys())), True)
-<<<<<<< HEAD
-        args.set('isoseq_genomes', frozenset(args.cfg['ISO_SEQ_BAM'].keys()), True)
-        args.set('annotation_genomes', frozenset(args.cfg['ANNOTATION'].keys()), True)
-        args.set('external_ref_genomes', args.annotation_genomes - {args.ref_genome}, True)
-=======
         args.set('isoseq_genomes', frozenset(list(args.cfg['ISO_SEQ_BAM'].keys())), True)
         args.set('annotation_genomes', frozenset(list(args.cfg['ANNOTATION'].keys())), True)
->>>>>>> e9f968d7
+        args.set('external_ref_genomes', args.annotation_genomes - {args.ref_genome}, True)
         args.set('modes', self.get_modes(args), True)
         args.set('augustus_tmr', True if 'augTMR' in args.modes else False, True)
 
