"""
Comparative Annotation Toolkit.
"""
import string
import random
import datetime
import collections
import itertools
import logging
import os
import shutil
import json
from collections import OrderedDict
from frozendict import frozendict
from configobj import ConfigObj
from subprocess import check_call

import luigi
import luigi.contrib.sqla
from luigi.util import requires
from toil.job import Job
import pandas as pd
from bx.intervals.cluster import ClusterTree

import tools.bio
import tools.fileOps
import tools.intervals
import tools.hal
import tools.misc
import tools.nameConversions
import tools.procOps
import tools.mathOps
import tools.psl
import tools.sqlInterface
import tools.sqlite
import tools.hintsDatabaseInterface
import tools.transcripts
import tools.gff3
from tools.luigiAddons import multiple_requires, IndexTarget
from align_transcripts import align_transcripts
from augustus import augustus
from augustus_cgp import augustus_cgp
from augustus_pb import augustus_pb
from chaining import chaining
from classify import classify
from consensus import generate_consensus, load_alt_names, load_hgm_vectors
from filter_transmap import filter_transmap
from hgm import hgm, parse_hgm_gtf
from transmap_classify import transmap_classify
from plots import generate_plots
from hints_db import hints_db
from parent_gene_assignment import assign_parents
from exceptions import *

logger = logging.getLogger('cat')


###
# Base tasks shared by pipeline tasks
###


class PipelineTask(luigi.Task):
    """
    Base class for all tasks in this pipeline. Has Parameters for all input parameters that will be inherited
    by all downstream tools.

    Provides useful methods for handling parameters being passed between modules.

    Note: significant here is not the same as significant in get_pipeline_args. Significant here is for the luigi
    scheduler to know which parameters define a unique task ID. This would come into play if multiple instances of this
    pipeline are being run on the same scheduler at once.
    """
    hal = luigi.Parameter()
    ref_genome = luigi.Parameter()
    config = luigi.Parameter()
    out_dir = luigi.Parameter(default='./cat_output')
    work_dir = luigi.Parameter(default='./cat_work')
    target_genomes = luigi.TupleParameter(default=None)
    annotate_ancestors = luigi.BoolParameter(default=False)
    binary_mode = luigi.ChoiceParameter(choices=["docker", "local", "singularity"], default='docker',
                                        significant=False)
    # AugustusTM(R) parameters
    augustus = luigi.BoolParameter(default=False)
    augustus_species = luigi.Parameter(default='human', significant=False)
    tm_cfg = luigi.Parameter(default='augustus_cfgs/extrinsic.ETM1.cfg', significant=False)
    tmr_cfg = luigi.Parameter(default='augustus_cfgs/extrinsic.ETM2.cfg', significant=False)
    augustus_utr_off = luigi.BoolParameter(default=False, significant=False)
    # AugustusCGP parameters
    augustus_cgp = luigi.BoolParameter(default=False)
    cgp_param = luigi.Parameter(default=None, significant=False)
    augustus_cgp_cfg_template = luigi.Parameter(default='augustus_cfgs/cgp_extrinsic_template.cfg', significant=False)
    maf_chunksize = luigi.IntParameter(default=2500000, significant=False)
    maf_overlap = luigi.IntParameter(default=500000, significant=False)
    cgp_train_num_exons = luigi.IntParameter(default=5000, significant=False)
    # AugustusPB parameters
    augustus_pb = luigi.BoolParameter(default=False)
    pb_genome_chunksize = luigi.IntParameter(default=5000000, significant=False)
    pb_genome_overlap = luigi.IntParameter(default=500000, significant=False)
    pb_cfg = luigi.Parameter(default='augustus_cfgs/extrinsic.M.RM.PB.E.W.cfg', significant=False)
    # Hgm parameters
    hgm_cpu = luigi.IntParameter(default=4, significant=False)
    # assemblyHub parameters
    assembly_hub = luigi.BoolParameter(default=False)
    hub_email = luigi.Parameter(default='NoEmail', significant=False)
    # Paralogy detection options
    global_near_best = luigi.FloatParameter(default=0.15, significant=False)
    filter_overlapping_genes = luigi.BoolParameter(default=False, significant=True)
    # consensus options
    intron_rnaseq_support = luigi.IntParameter(default=0, significant=False)
    exon_rnaseq_support = luigi.IntParameter(default=0, significant=False)
    intron_annot_support = luigi.IntParameter(default=0, significant=False)
    exon_annot_support = luigi.IntParameter(default=0, significant=False)
    original_intron_support = luigi.IntParameter(default=0, significant=False)
    denovo_num_introns = luigi.IntParameter(default=0, significant=False)
    denovo_splice_support = luigi.IntParameter(default=0, significant=False)
    denovo_exon_support = luigi.IntParameter(default=0, significant=False)
    denovo_ignore_novel_genes = luigi.BoolParameter(default=False, significant=False)
    denovo_novel_end_distance = luigi.IntParameter(default=0, significant=False)
    denovo_allow_unsupported = luigi.BoolParameter(default=False, significant=False)
    denovo_allow_bad_annot_or_tm = luigi.BoolParameter(default=False, significant=False)
    require_pacbio_support = luigi.BoolParameter(default=False, significant=False)
    in_species_rna_support_only = luigi.BoolParameter(default=False, significant=True)
    rebuild_consensus = luigi.BoolParameter(default=False, significant=True)
    # Toil options
    batchSystem = luigi.Parameter(default='singleMachine', significant=False)
    maxCores = luigi.IntParameter(default=8, significant=False)
    parasolCommand = luigi.Parameter(default=None, significant=False)
    defaultMemory = luigi.Parameter(default='8G', significant=False)
    disableCaching = luigi.BoolParameter(default=False, significant=False)
    workDir = luigi.Parameter(default=None, significant=False)
    defaultDisk = luigi.Parameter(default='8G', significant=False)
    cleanWorkDir = luigi.Parameter(default='onSuccess', significant=False)
    provisioner = luigi.Parameter(default=None, significant=False)
    nodeTypes = luigi.Parameter(default=None, significant=False)
    maxNodes = luigi.Parameter(default=None, significant=False)
    minNode = luigi.Parameter(default=None, significant=False)
    metrices = luigi.Parameter(default=None, significant=False)
    zone = luigi.Parameter(default=None, significant=False)

    def __repr__(self):
        """override the repr to make logging cleaner"""
        if hasattr(self, 'genome'):
            return 'Task: {} for {}'.format(self.__class__.__name__, self.genome)
        elif hasattr(self, 'mode'):
            return 'Task: {} for {}'.format(self.__class__.__name__, self.mode)
        else:
            return 'Task: {}'.format(self.__class__.__name__)

    def get_pipeline_args(self):
        """returns a namespace of all of the arguments to the pipeline. Resolves the target genomes variable"""
        # We use this environment variable as a bit of global state,
        # to avoid threading this through in each of the hundreds of
        # command invocations.
        os.environ['CAT_BINARY_MODE'] = self.binary_mode

        args = tools.misc.PipelineNamespace()
        args.set('binary_mode', self.binary_mode, False)
        args.set('hal', os.path.abspath(self.hal), True)
        args.set('ref_genome', self.ref_genome, True)
        args.set('out_dir', os.path.abspath(self.out_dir), True)
        args.set('work_dir', os.path.abspath(self.work_dir), True)
        args.set('augustus', self.augustus, True)
        args.set('augustus_cgp', self.augustus_cgp, True)
        args.set('augustus_pb', self.augustus_pb, True)
        args.set('augustus_species', self.augustus_species, True)
        args.set('tm_cfg', os.path.abspath(self.tm_cfg), True)
        args.set('tmr_cfg', os.path.abspath(self.tmr_cfg), True)
        args.set('augustus_cgp', self.augustus_cgp, True)
        args.set('maf_chunksize', self.maf_chunksize, True)
        args.set('maf_overlap', self.maf_overlap, True)
        args.set('pb_genome_chunksize', self.pb_genome_chunksize, True)
        args.set('pb_genome_overlap', self.pb_genome_overlap, True)
        args.set('pb_cfg', os.path.abspath(self.pb_cfg), True)

        args.set('augustus_cgp_cfg_template', os.path.abspath(self.augustus_cgp_cfg_template), True)
        args.set('augustus_utr_off', self.augustus_utr_off, True)
        if self.cgp_param is not None:
            args.set('cgp_param', os.path.abspath(self.cgp_param), True)
        else:
            args.set('cgp_param', None, True)
        args.set('cgp_train_num_exons', self.cgp_train_num_exons, True)
        args.set('hgm_cpu', self.hgm_cpu, False)

        # user flags for paralog resolution
        args.set('global_near_best', self.global_near_best, True)
        args.set('filter_overlapping_genes', self.filter_overlapping_genes, True)
        
        # user specified flags for consensus finding
        args.set('intron_rnaseq_support', self.intron_rnaseq_support, False)
        args.set('exon_rnaseq_support', self.exon_rnaseq_support, False)
        args.set('intron_annot_support', self.intron_annot_support, False)
        args.set('exon_annot_support', self.exon_annot_support, False)
        args.set('original_intron_support', self.original_intron_support, False)
        args.set('denovo_num_introns', self.denovo_num_introns, False)
        args.set('denovo_splice_support', self.denovo_splice_support, False)
        args.set('denovo_exon_support', self.denovo_exon_support, False)
        args.set('denovo_ignore_novel_genes', self.denovo_ignore_novel_genes, False)
        args.set('denovo_novel_end_distance', self.denovo_novel_end_distance, False)
        args.set('denovo_allow_unsupported', self.denovo_allow_unsupported, False)
        args.set('denovo_allow_bad_annot_or_tm', self.denovo_allow_bad_annot_or_tm, False)
        args.set('require_pacbio_support', self.require_pacbio_support, False)
        args.set('in_species_rna_support_only', self.in_species_rna_support_only, False)
        args.set('rebuild_consensus', self.rebuild_consensus, False)

        # stats location
        args.set('stats_db', os.path.join(args.out_dir, 'databases', 'timing_stats.db'), False)

        # flags for assembly hub building
        args.set('assembly_hub', self.assembly_hub, False)  # assembly hub doesn't need to cause rebuild of gene sets
        args.set('hub_email', self.hub_email, False)

        # flags for figuring out which genomes we are going to annotate
        args.set('annotate_ancestors', self.annotate_ancestors, True)

        # get the Docker/Singularity image set up, if applicable, because we
        # will need it to run halStats.
        if args.binary_mode == 'docker':
            if not tools.misc.is_exec('docker'):
                raise ToolMissingException('docker binary not found. Either install it or use a different option for --binary-mode.')
            # Update docker container
            check_call(['docker', 'pull', 'quay.io/ucsc_cgl/cat:latest'])
        elif args.binary_mode == 'singularity':
            if not tools.misc.is_exec('singularity'):
                raise ToolMissingException('singularity binary not found. Either install it or use a different option for --binary-mode.')
            os.environ['SINGULARITY_PULLFOLDER'] = args.work_dir
            os.environ['SINGULARITY_CACHEDIR'] = args.work_dir
            if not os.path.isfile(os.path.join(args.work_dir, 'cat.img')):
                check_call(['singularity', 'pull', '--name', 'cat.img',
                    'docker://quay.io/ucsc_cgl/cat:latest'])

        # halStats is run below, before any validate() methods are called.
        if not tools.misc.is_exec('halStats'):
            raise ToolMissingException('halStats from the HAL tools package not in global path')

        args.set('hal_genomes', tools.hal.extract_genomes(args.hal, self.annotate_ancestors), True)
        target_genomes = tools.hal.extract_genomes(args.hal, self.annotate_ancestors, self.target_genomes)
        target_genomes = tuple(x for x in target_genomes if x != self.ref_genome)
        args.set('target_genomes', target_genomes, True)
        args.set('cfg', self.parse_cfg(), True)
        args.set('dbs', PipelineTask.get_databases(args), True)
        args.set('annotation', args.cfg['ANNOTATION'][args.ref_genome], True)
        args.set('hints_db', os.path.join(args.work_dir, 'hints_database', 'hints.db'), True)
        args.set('rnaseq_genomes', frozenset(set(args.cfg['INTRONBAM'].keys()) | set(args.cfg['BAM'].keys())), True)
        args.set('intron_only_genomes', frozenset(set(args.cfg['INTRONBAM'].keys()) - set(args.cfg['BAM'].keys())), True)
        args.set('isoseq_genomes', frozenset(args.cfg['ISO_SEQ_BAM'].keys()), True)
        args.set('annotation_genomes', frozenset(args.cfg['ANNOTATION'].keys()), True)
        args.set('external_ref_genomes', args.annotation_genomes - {args.ref_genome}, True)
        args.set('modes', self.get_modes(args), True)
        args.set('augustus_tmr', True if 'augTMR' in args.modes else False, True)

        if self.__class__.__name__ in ['RunCat', 'Augustus', 'AugustusCgp', 'AugustusPb']:
            self.validate_cfg(args)

        return args

    def parse_cfg(self):
        """
        Parses the input config file. Config file format:

        [ANNOTATION]
        annotation = /path/to/gff3

        [INTRONBAM]
        genome1 = /path/to/non_polyA_bam1.bam, /path/to/non_polyA_bam2.bam

        [BAM]
        genome1 = /path/to/fofn

        [ISO_SEQ_BAM]
        genome1 = /path/to/bam/or/fofn

        [PROTEIN_FASTA]
        genome1 = /path/to/fasta/or/fofn

        The annotation field must be populated for the reference genome.

        The protein fasta field should be populated for every genome you wish to perform protein alignment to.

        BAM annotations can be put either under INTRONBAM or BAM. Any INTRONBAM will only have intron data loaded,
        and is suitable for lower quality RNA-seq.

        """
        if not os.path.exists(self.config):
            raise MissingFileException('Config file {} not found.'.format(self.config))
        # configspec validates the input config file
        configspec = ['[ANNOTATION]', '__many__ = string',
                      '[INTRONBAM]', '__many__ = list',
                      '[BAM]', '__many__ = list',
                      '[ISO_SEQ_BAM]', '__many__ = list',
                      '[PROTEIN_FASTA]', '__many__ = list']
        parser = ConfigObj(self.config, configspec=configspec)
        for key in parser:
            if key not in ['ANNOTATION', 'INTRONBAM', 'BAM', 'ISO_SEQ_BAM', 'PROTEIN_FASTA']:
                raise InvalidInputException('Invalid field {} in config file'.format(key))

        # convert the config into a new dict, parsing the fofns
        cfg = collections.defaultdict(dict)
        for dtype in ['ANNOTATION', 'PROTEIN_FASTA']:
            if dtype not in parser:
                cfg[dtype] = {}
            else:
                for genome, annot in parser[dtype].iteritems():
                    annot = os.path.abspath(annot)
                    if not os.path.exists(annot):
                        raise MissingFileException('Missing {} file {}.'.format(dtype.lower(), annot))
                    cfg[dtype][genome] = annot

        # if a given genome only has one BAM, it is a string. Fix this. Extract all paths from fofn files.
        for dtype in ['BAM', 'INTRONBAM', 'ISO_SEQ_BAM']:
            if dtype not in parser:  # the user does not have to specify all field types
                cfg[dtype] = {}
                continue
            for genome in parser[dtype]:
                path = parser[dtype][genome]
                if isinstance(path, str):
                    if not tools.misc.is_bam(path):
                        # this is a fofn
                        cfg[dtype][genome] = [os.path.abspath(x.rstrip()) for x in open(path)]
                    else:
                        # this is a single BAM
                        cfg[dtype][genome] = [os.path.abspath(path)]
                else:
                    cfg[dtype][genome] = []
                    for p in path:
                        if tools.misc.is_bam(p):  # is a bam
                            cfg[dtype][genome].append(os.path.abspath(p))
                        else:  # assume to be a fofn
                            cfg[dtype][genome].extend([os.path.abspath(x.rstrip()) for x in open(p)])

        # return a hashable version
        return frozendict((key, frozendict((ikey, tuple(ival) if isinstance(ival, list) else ival)
                                           for ikey, ival in val.iteritems())) for key, val in cfg.iteritems())

    def validate_cfg(self, args):
        """Validate the input config file."""
        if len(args.cfg['BAM']) + len(args.cfg['INTRONBAM']) + \
                len(args.cfg['ISO_SEQ_BAM']) + len(args.cfg['ANNOTATION']) == 0:
            logger.warning('No extrinsic data or annotations found in config. Will load genomes only.')
        elif len(args.cfg['BAM']) + len(args.cfg['INTRONBAM']) + len(args.cfg['ISO_SEQ_BAM']) == 0:
            logger.warning('No extrinsic data found in config. Will load genomes and annotation only.')

        for dtype in ['BAM', 'INTRONBAM', 'ISO_SEQ_BAM']:
            for genome in args.cfg[dtype]:
                for bam in args.cfg[dtype][genome]:
                    if not os.path.exists(bam):
                        raise MissingFileException('Missing BAM {}.'.format(bam))
                    if not tools.misc.is_bam(bam):
                        raise InvalidInputException('BAM {} is not a valid BAM.'.format(bam))
                    if not os.path.exists(bam + '.bai'):
                        raise MissingFileException('Missing BAM index {}.'.format(bam + '.bai'))

        for dtype in ['ANNOTATION', 'PROTEIN_FASTA']:
            for genome, annot in args.cfg[dtype].iteritems():
                if not os.path.exists(annot):
                    raise MissingFileException('Missing {} file {}.'.format(dtype.lower(), annot))

        if all(g in args.hal_genomes for g in args.target_genomes) is False:
            bad_genomes = set(args.hal_genomes) - set(args.target_genomes)
            err_msg = 'Genomes {} present in configuration and not present in HAL.'.format(','.join(bad_genomes))
            raise UserException(err_msg)

        if args.ref_genome not in args.cfg['ANNOTATION']:
            raise UserException('Reference genome {} did not have a provided annotation.'.format(self.ref_genome))

        # raise if the user if the user is providing dubious inputs
        if args.augustus_cgp and len(args.rnaseq_genomes) == 0:
            raise InvalidInputException('AugustusCGP is being ran without any RNA-seq hints!')
        if args.augustus_pb and len(args.isoseq_genomes) == 0:
            raise InvalidInputException('AugustusPB is being ran without any IsoSeq hints!')

    def get_modes(self, args):
        """returns a tuple of the execution modes being used here"""
        modes = ['transMap']
        if args.augustus_cgp is True:
            modes.append('augCGP')
        if args.augustus is True:
            modes.append('augTM')
            if len(set(args.rnaseq_genomes) & set(args.target_genomes)) > 0:
                modes.append('augTMR')
        if args.augustus_pb is True:
            modes.append('augPB')
        if len(args.annotation_genomes) > 1:
            modes.append('exRef')
        return tuple(modes)

    def get_module_args(self, module, **args):
        """
        convenience wrapper that takes a parent module and propagates any required arguments to generate the full
        argument set.
        """
        pipeline_args = self.get_pipeline_args()
        return module.get_args(pipeline_args, **args)

    @staticmethod
    def get_databases(pipeline_args):
        """wrapper for get_database() that provides all of the databases"""
        dbs = {genome: PipelineTask.get_database(pipeline_args, genome) for genome in pipeline_args.hal_genomes}
        return frozendict(dbs)

    @staticmethod
    def get_database(pipeline_args, genome):
        """database paths must be resolved here to handle multiple programs accessing them"""
        base_out_dir = os.path.join(pipeline_args.out_dir, 'databases')
        return os.path.join(base_out_dir, '{}.db'.format(genome))

    @staticmethod
    def get_plot_dir(pipeline_args, genome):
        """plot base directories must be resolved here to handle multiple programs accessing them"""
        base_out_dir = os.path.join(pipeline_args.out_dir, 'plots')
        return os.path.join(base_out_dir, genome)

    @staticmethod
    def get_metrics_dir(pipeline_args, genome):
        """plot data directories must be resolved here to handle multiple programs accessing them"""
        base_out_dir = os.path.join(pipeline_args.work_dir, 'plot_data')
        return os.path.join(base_out_dir, genome)

    @staticmethod
    def write_metrics(metrics_dict, out_target):
        """write out a metrics dictionary to a path for later loading and plotting"""
        tools.fileOps.ensure_file_dir(out_target.path)
        with out_target.open('w') as outf:
            json.dump(metrics_dict, outf)


@PipelineTask.event_handler(luigi.Event.PROCESSING_TIME)
def processing_time(task, processing_time):
    """
    An event to record processing time of each task. This event records directly to a sqlite database.
    """
    pipeline_args = task.get_pipeline_args()
    stats_db = pipeline_args.stats_db
    finish_time = datetime.datetime.now().strftime('%Y-%m-%d %H:%M:%S')
    with tools.sqlite.ExclusiveSqlConnection(stats_db) as engine:
        c = engine.cursor()
        c.execute('create table if not exists stats '
                  '(TaskId string unique, FinishTime string, ProcessingTime real)')
        c.execute('insert or replace into stats values (?, ?, ?)', [task.task_id, finish_time, processing_time])
        engine.commit()


class PipelineWrapperTask(PipelineTask, luigi.WrapperTask):
    """add WrapperTask functionality to PipelineTask"""
    pass


class AbstractAtomicFileTask(PipelineTask):
    """
    Abstract Task for single files.
    """
    def run_cmd(self, cmd):
        """
        Run a external command that will produce the output file for this task to stdout. Capture this to the file.
        """
        # luigi localTargets guarantee atomicity if used as a context manager
        with self.output().open('w') as outf:
            tools.procOps.run_proc(cmd, stdout=outf)


class ToilTask(PipelineTask):
    """
    Task for launching toil pipelines from within luigi.
    """
    resources = {'toil': 1}  # all toil pipelines use 1 toil

    def __repr__(self):
        """override the PipelineTask repr to report the batch system being used"""
        base_repr = super(ToilTask, self).__repr__()
        return 'Toil' + base_repr + ' using batchSystem {}'.format(self.batchSystem)

    def prepare_toil_options(self, work_dir):
        """
        Prepares a Namespace object for Toil which has all defaults, overridden as specified
        Will see if the jobStore path exists, and if it does, assume that we need to add --restart
        :param work_dir: Parent directory where toil work will be done. jobStore will be placed inside. Will be used
        to fill in the workDir class variable.
        :return: Namespace
        """
        toil_args = self.get_toil_defaults()
        toil_args.__dict__.update(vars(self))
        toil_args.stats = True
        toil_args.defaultPreemptable = True
        if self.zone is not None:
            job_dir = os.path.join(work_dir, 'jobStore')  # Directory where the AWS directory file is
            if os.path.exists(job_dir):
                for i in os.listdir(job_dir):
                    if os.path.isfile(os.path.join(job_dir, i)) and self.provisioner in i:
                        job_store = i
                        toil_args.restart = True
                        break
            if toil_args.restart is not True:
                job_store = self.provisioner + ':' + self.zone + ':' + ''.join(
                    random.choice(string.ascii_lowercase) for _ in range(7))
                try:
                    os.makedirs(job_dir)
                except OSError:
                    pass
                tools.fileOps.touch(os.path.join(job_dir, job_store))
        else:
            job_store = os.path.join(work_dir, 'jobStore')
            tools.fileOps.ensure_file_dir(job_store)

            # this logic tries to determine if we should try and restart an existing jobStore
            if os.path.exists(job_store):
                try:
                    root_job = open(os.path.join(job_store, 'rootJobStoreID')).next().rstrip()
                    if not os.path.exists(os.path.join(job_store, 'tmp', root_job)):
                        shutil.rmtree(job_store)
                    else:
                        toil_args.restart = True
                except OSError:
                    toil_args.restart = True
                except IOError:
                    shutil.rmtree(job_store)

        if tools.misc.running_in_container():
            # Caching doesn't work in containers, because the
            # container filesystems are transient overlays that don't
            # support hardlinking.
            toil_args.disableCaching = True
        if toil_args.batchSystem == 'parasol' and toil_args.disableCaching is False:
            raise RuntimeError('Running parasol without disabled caching is a very bad idea.')
        if toil_args.batchSystem == 'parasol' and toil_args.workDir is None:
            raise RuntimeError('Running parasol without setting a shared work directory will not work. Please specify '
                               '--workDir.')
        if toil_args.workDir is not None:
            tools.fileOps.ensure_dir(toil_args.workDir)
        toil_args.jobStore = job_store
        self.job_store = job_store
        return toil_args

    def get_toil_defaults(self):
        """
        Extracts the default toil options as a dictionary, setting jobStore to None
        :return: dict
        """
        parser = Job.Runner.getDefaultArgumentParser()
        namespace = parser.parse_args([''])  # empty jobStore attribute
        namespace.jobStore = None  # jobStore attribute will be updated per-batch
        return namespace


@ToilTask.event_handler(luigi.Event.SUCCESS)
def success(task):
    """
    An event to record the total CPU time of a toil job.
    """
    pipeline_args = task.get_pipeline_args()
    stats_db = pipeline_args.stats_db
    if task.zone is not None:
        cmd = ['toil', 'stats', '--raw', task.job_store]
        try:
            os.remove(os.path.abspath(task.job_store))
        except OSError:
            pass
    else: 
        cmd = ['toil', 'stats', '--raw', os.path.abspath(task.job_store)]
    raw = tools.procOps.call_proc(cmd)
    parsed = raw[raw.index('{'):raw.rfind('}') + 1]
    stats = json.loads(parsed)
    with tools.sqlite.ExclusiveSqlConnection(stats_db) as engine:
        c = engine.cursor()
        c.execute('create table if not exists toil_stats '
                  '(TaskId string unique, TotalTime real, AverageTime real)')
        c.execute('insert or replace into toil_stats values (?, ?, ?)', [task.task_id,
                                                                         stats['jobs']['total_clock'],
                                                                         stats['jobs']['average_clock']])
        engine.commit()


class RebuildableTask(PipelineTask):
    def __init__(self, *args, **kwargs):
        """Allows us to force a task to be re-run. https://github.com/spotify/luigi/issues/595"""
        super(PipelineTask, self).__init__(*args, **kwargs)
        # To force execution, we just remove all outputs before `complete()` is called
        if self.rebuild_consensus is True:
            outputs = luigi.task.flatten(self.output())
            for out in outputs:
                if out.exists():
                    out.remove()


class TrackTask(RebuildableTask):
    """Provides shared values for all of the track tasks"""
    genome = luigi.Parameter()
    track_path = luigi.Parameter()
    trackdb_path = luigi.Parameter()

    def requires(self):
        yield self.clone(Consensus)
        yield self.clone(EvaluateTransMap)
        yield self.clone(EvaluateTranscripts)
        yield self.clone(Hgm)
        yield self.clone(ReferenceFiles)
        yield self.clone(EvaluateTransMap)
        yield self.clone(TransMap)

    def output(self):
        return luigi.LocalTarget(self.track_path), luigi.LocalTarget(self.trackdb_path)


###
# pipeline tasks
###


class RunCat(PipelineWrapperTask):
    """
    Task that executes the entire pipeline.
    """
    def validate(self, pipeline_args):
        """General input validation"""
        if not os.path.exists(pipeline_args.hal):
            raise InputMissingException('HAL file not found at {}.'.format(pipeline_args.hal))
        for d in [pipeline_args.out_dir, pipeline_args.work_dir]:
            if not os.path.exists(d):
                if not tools.fileOps.dir_is_writeable(os.path.dirname(d)):
                    raise UserException('Cannot create directory {}.'.format(d))
            else:
                if not tools.fileOps.dir_is_writeable(d):
                    raise UserException('Directory {} is not writeable.'.format(d))

        if not os.path.exists(pipeline_args.annotation):
            raise InputMissingException('Annotation file {} not found.'.format(pipeline_args.annotation))
        # TODO: validate augustus species, tm/tmr/cgp/param files.
        if pipeline_args.ref_genome not in pipeline_args.hal_genomes:
            raise InvalidInputException('Reference genome {} not present in HAL.'.format(pipeline_args.ref_genome))
        missing_genomes = {g for g in pipeline_args.target_genomes if g not in pipeline_args.hal_genomes}
        if len(missing_genomes) > 0:
            missing_genomes = ','.join(missing_genomes)
            raise InvalidInputException('Target genomes {} not present in HAL.'.format(missing_genomes))
        if pipeline_args.ref_genome in pipeline_args.target_genomes:
            raise InvalidInputException('A target genome cannot be the reference genome.')

    def requires(self):
        pipeline_args = self.get_pipeline_args()
        self.validate(pipeline_args)
        yield self.clone(PrepareFiles)
        yield self.clone(BuildDb)
        yield self.clone(Chaining)
        yield self.clone(TransMap)
        yield self.clone(EvaluateTransMap)
        if self.augustus is True:
            yield self.clone(Augustus)
        if self.augustus_cgp is True:
            yield self.clone(AugustusCgp)
            yield self.clone(FindDenovoParents, mode='augCGP')
        if self.augustus_pb is True:
            yield self.clone(AugustusPb)
            yield self.clone(FindDenovoParents, mode='augPB')
            yield self.clone(IsoSeqTranscripts)
        yield self.clone(Hgm)
        yield self.clone(AlignTranscripts)
        yield self.clone(EvaluateTranscripts)
        yield self.clone(Consensus)
        yield self.clone(Plots)
        if self.assembly_hub is True:
            yield self.clone(AssemblyHub)
        yield self.clone(ReportStats)


class PrepareFiles(PipelineWrapperTask):
    """
    Wrapper for file preparation tasks GenomeFiles and ReferenceFiles
    """
    def requires(self):
        yield self.clone(GenomeFiles)
        yield self.clone(ReferenceFiles)
        yield self.clone(ExternalReferenceFiles)


class GenomeFiles(PipelineWrapperTask):
    """
    WrapperTask for producing all genome files.

    GenomeFiles -> GenomeFasta -> GenomeTwoBit -> GenomeFlatFasta -> GenomeFastaIndex
                -> GenomeSizes

    """
    @staticmethod
    def get_args(pipeline_args, genome):
        base_dir = os.path.join(pipeline_args.work_dir, 'genome_files')
        args = tools.misc.HashableNamespace()
        args.genome = genome
        args.fasta = os.path.join(base_dir, genome + '.fa')
        args.two_bit = os.path.join(base_dir, genome + '.2bit')
        args.sizes = os.path.join(base_dir, genome + '.chrom.sizes')
        args.flat_fasta = os.path.join(base_dir, genome + '.fa.flat')
        return args

    def validate(self):
        for haltool in ['hal2fasta', 'halStats']:
            if not tools.misc.is_exec(haltool):
                    raise ToolMissingException('{} from the HAL tools package not in global path'.format(haltool))
        if not tools.misc.is_exec('faToTwoBit'):
            raise ToolMissingException('faToTwoBit tool from the Kent tools package not in global path.')
        if not tools.misc.is_exec('pyfasta'):
            raise ToolMissingException('pyfasta wrapper not found in global path.')

    def requires(self):
        self.validate()
        pipeline_args = self.get_pipeline_args()
        for genome in list(pipeline_args.target_genomes) + [pipeline_args.ref_genome]:
            args = self.get_args(pipeline_args, genome)
            yield self.clone(GenomeFasta, **vars(args))
            yield self.clone(GenomeTwoBit, **vars(args))
            yield self.clone(GenomeSizes, **vars(args))
            yield self.clone(GenomeFlatFasta, **vars(args))


class GenomeFasta(AbstractAtomicFileTask):
    """
    Produce a fasta file from a hal file. Requires hal2fasta.
    """
    genome = luigi.Parameter()
    fasta = luigi.Parameter()

    def output(self):
        return luigi.LocalTarget(self.fasta)

    def run(self):
        logger.info('Extracting fasta for {}.'.format(self.genome))
        cmd = ['hal2fasta', os.path.abspath(self.hal), self.genome]
        self.run_cmd(cmd)


@requires(GenomeFasta)
class GenomeTwoBit(AbstractAtomicFileTask):
    """
    Produce a 2bit file from a fasta file. Requires kent tool faToTwoBit.
    Needs to be done BEFORE we flatten.
    """
    two_bit = luigi.Parameter()

    def output(self):
        return luigi.LocalTarget(self.two_bit)

    def run(self):
        logger.info('Converting fasta for {} to 2bit.'.format(self.genome))
        cmd = ['faToTwoBit', self.fasta, '/dev/stdout']
        self.run_cmd(cmd)


class GenomeSizes(AbstractAtomicFileTask):
    """
    Produces a genome chromosome sizes file. Requires halStats.
    """
    genome = luigi.Parameter()
    sizes = luigi.Parameter()

    def output(self):
        return luigi.LocalTarget(self.sizes)

    def run(self):
        logger.info('Extracting chromosome sizes for {}.'.format(self.genome))
        cmd = ['halStats', '--chromSizes', self.genome, os.path.abspath(self.hal)]
        self.run_cmd(cmd)


@requires(GenomeTwoBit)
class GenomeFlatFasta(AbstractAtomicFileTask):
    """
    Flattens a genome fasta in-place using pyfasta. Requires the pyfasta package.
    """
    flat_fasta = luigi.Parameter()

    def output(self):
        return luigi.LocalTarget(self.flat_fasta)

    def run(self):
        logger.info('Flattening fasta for {}.'.format(self.genome))
        cmd = ['pyfasta', 'flatten', self.fasta]
        tools.procOps.run_proc(cmd)


class ExternalReferenceFiles(PipelineWrapperTask):
    """
    WrapperTask for running gff3ToGenePred and genePredToGtf <only> for non-reference annotation files
    """
    @staticmethod
    def get_args(pipeline_args, genome):
        base_dir = os.path.join(pipeline_args.work_dir, 'reference')
        args = tools.misc.HashableNamespace()
        args.genome = genome
        args.annotation_gff3 = pipeline_args.cfg['ANNOTATION'][genome]
        args.annotation_gp = os.path.join(base_dir, genome + '.external_reference.gp')
        args.annotation_gtf = os.path.join(base_dir, genome + '.external_reference.gtf')
        args.annotation_attrs = os.path.join(base_dir, genome + '.external_reference.gp_attrs')
        args.duplicates = os.path.join(base_dir, genome + '.external_reference.duplicates.txt')
        return args

    def validate(self):
        for tool in ['gff3ToGenePred', 'genePredToBed']:
            if not tools.misc.is_exec(tool):
                raise ToolMissingException('{} from the Kent tools package not in global path'.format(tool))

    def requires(self):
        self.validate()
        pipeline_args = self.get_pipeline_args()
        for genome in pipeline_args.external_ref_genomes:
            args = self.get_args(pipeline_args, genome)
            yield self.clone(Gff3ToGenePred, **vars(args))
            yield self.clone(TranscriptGtf, **vars(args))
            yield self.clone(Gff3ToAttrs, **vars(args))


class ReferenceFiles(PipelineWrapperTask):
    """
    WrapperTask for producing annotation files.

    ReferenceFiles -> Gff3ToGenePred -> TranscriptBed -> TranscriptFasta -> FlatTranscriptFasta
                            V
                         FakePsl, TranscriptGtf
    """
    @staticmethod
    def get_args(pipeline_args):
        base_dir = os.path.join(pipeline_args.work_dir, 'reference')
        annotation = os.path.splitext(os.path.basename(pipeline_args.annotation))[0]
        args = tools.misc.HashableNamespace()
        args.annotation_gff3 = pipeline_args.annotation
        args.annotation_gp = os.path.join(base_dir, annotation + '.gp')
        args.annotation_attrs = os.path.join(base_dir, annotation + '.gp_attrs')
        args.annotation_gtf = os.path.join(base_dir, annotation + '.gtf')
        args.transcript_fasta = os.path.join(base_dir, annotation + '.fa')
        args.transcript_flat_fasta = os.path.join(base_dir, annotation + '.fa.flat')
        args.transcript_bed = os.path.join(base_dir, annotation + '.bed')
        args.duplicates = os.path.join(base_dir, annotation + '.duplicates.txt')
        args.ref_psl = os.path.join(base_dir, annotation + '.psl')
        args.genome = pipeline_args.ref_genome
        args.__dict__.update(**vars(GenomeFiles.get_args(pipeline_args, pipeline_args.ref_genome)))
        return args

    def validate(self):
        for tool in ['gff3ToGenePred', 'genePredToBed', 'genePredToFakePsl']:
            if not tools.misc.is_exec(tool):
                raise ToolMissingException('{} from the Kent tools package not in global path'.format(tool))

    def requires(self):
        self.validate()
        pipeline_args = self.get_pipeline_args()
        args = self.get_args(pipeline_args)
        yield self.clone(Gff3ToGenePred, **vars(args))
        yield self.clone(Gff3ToAttrs, **vars(args))
        yield self.clone(TranscriptBed, **vars(args))
        yield self.clone(TranscriptFasta, **vars(args))
        yield self.clone(TranscriptGtf, **vars(args))
        yield self.clone(FlatTranscriptFasta, **vars(args))
        yield self.clone(FakePsl, **vars(args))


class Gff3ToGenePred(AbstractAtomicFileTask):
    """
    Generates a genePred from a gff3 file.
    """
    annotation_gff3 = luigi.Parameter()
    annotation_gp = luigi.Parameter()
    annotation_attrs = luigi.Parameter()
    duplicates = luigi.Parameter()

    def output(self):
        return luigi.LocalTarget(self.annotation_gp)

    def validate(self):
        c = collections.Counter()
        for l in open(self.output().path):
            l = l.split()
            c[l[0]] += 1
        duplicates = {x for x, y in c.iteritems() if y > 1}
        if len(duplicates) > 0:
            with open(self.duplicates, 'w') as outf:
                for l in duplicates:
                    outf.write(l + '\n')
            raise InvalidInputException('Found {:,} duplicate transcript IDs after parsing input GFF3. '
                                        'Please check your input. One possible cause is the lack of a transcript-level '
                                        'identifier on a gene record. Duplicate IDs have been written to: '
                                        '{}'.format(len(duplicates), self.duplicates))

    def run(self):
        logger.info('Converting annotation gff3 to genePred.')
        cmd = tools.gff3.convert_gff3_cmd(self.annotation_attrs, self.annotation_gff3)
        self.run_cmd(cmd)
        self.validate()


@requires(Gff3ToGenePred)
class Gff3ToAttrs(PipelineTask):
    """
    Converts the attrs file from -attrsOut in gff3ToGenePred into a SQLite table.
    """
    genome = luigi.Parameter()
    table = tools.sqlInterface.Annotation.__tablename__

    def output(self):
        pipeline_args = self.get_pipeline_args()
        database = pipeline_args.dbs[self.genome]
        tools.fileOps.ensure_file_dir(database)
        conn_str = 'sqlite:///{}'.format(database)
        digest = tools.fileOps.hashfile(pipeline_args.cfg['ANNOTATION'][self.genome])
        attrs_table = luigi.contrib.sqla.SQLAlchemyTarget(connection_string=conn_str,
                                                          target_table=self.table,
                                                          update_id='_'.join([self.table, digest]))
        return attrs_table

    def run(self):
        logger.info('Extracting gff3 attributes to sqlite database.')
        pipeline_args = self.get_pipeline_args()
        df = tools.gff3.parse_gff3(self.annotation_attrs, self.annotation_gp)
        if 'protein_coding' not in set(df.GeneBiotype) or 'protein_coding' not in set(df.TranscriptBiotype):
            logger.critical('No protein_coding annotations found!')
        # validate number parsed
        tot_genes = len(open(self.annotation_gp).readlines())
        if tot_genes != len(df):
            raise InvalidInputException('The number of genes parsed from the attrs file is not the same number as '
                                        'in the genePred. This is a parser failure. Contact Ian and make him fix it.')
        database = pipeline_args.dbs[self.genome]
        with tools.sqlite.ExclusiveSqlConnection(database) as engine:
            df.to_sql(self.table, engine, if_exists='replace')
        self.output().touch()


@requires(Gff3ToGenePred)
class TranscriptBed(AbstractAtomicFileTask):
    """
    Produces a BED record from the input genePred annotation. Makes use of Kent tool genePredToBed
    """
    transcript_bed = luigi.Parameter()
    annotation_gp = luigi.Parameter()

    def output(self):
        return luigi.LocalTarget(self.transcript_bed)

    def run(self):
        logger.info('Converting annotation genePred to BED.')
        cmd = ['genePredToBed', self.annotation_gp, '/dev/stdout']
        self.run_cmd(cmd)


@multiple_requires(GenomeFlatFasta, TranscriptBed)
class TranscriptFasta(AbstractAtomicFileTask):
    """
    Produces a fasta for each transcript.
    """
    transcript_fasta = luigi.Parameter()

    def output(self):
        return luigi.LocalTarget(self.transcript_fasta)

    def run(self):
        logger.info('Extracting reference annotation fasta.')
        seq_dict = tools.bio.get_sequence_dict(self.fasta, upper=False)
        seqs = {tx.name: tx.get_mrna(seq_dict) for tx in tools.transcripts.transcript_iterator(self.transcript_bed)}
        with self.output().open('w') as outf:
            for name, seq in seqs.iteritems():
                tools.bio.write_fasta(outf, name, seq)


@requires(Gff3ToGenePred)
class TranscriptGtf(AbstractAtomicFileTask):
    """
    Produces a GTF out of the genePred for the reference
    """
    annotation_gtf = luigi.Parameter()
    annotation_gp = luigi.Parameter()

    def output(self):
        return luigi.LocalTarget(self.annotation_gtf)

    def run(self):
        logger.info('Extracting reference annotation GTF.')
        tools.misc.convert_gp_gtf(self.output(), luigi.LocalTarget(self.annotation_gp))


@requires(TranscriptFasta)
class FlatTranscriptFasta(AbstractAtomicFileTask):
    """
    Flattens the transcript fasta for pyfasta.
    """
    transcript_fasta = luigi.Parameter()
    transcript_flat_fasta = luigi.Parameter()

    def output(self):
        return luigi.LocalTarget(self.transcript_flat_fasta)

    def run(self):
        logger.info('Flattening reference annotation fasta.')
        cmd = ['pyfasta', 'flatten', self.transcript_fasta]
        tools.procOps.run_proc(cmd)


@multiple_requires(Gff3ToGenePred, GenomeSizes)
class FakePsl(AbstractAtomicFileTask):
    """
    Produces a fake PSL mapping transcripts to the genome, using the Kent tool genePredToFakePsl
    """
    ref_psl = luigi.Parameter()

    def output(self):
        return luigi.LocalTarget(self.ref_psl)

    def run(self):
        logger.info('Generating annotation fake PSL.')
        cmd = ['genePredToFakePsl', '-chromSize={}'.format(self.sizes), 'noDB',
               self.annotation_gp, '/dev/stdout', '/dev/null']
        self.run_cmd(cmd)


class BuildDb(PipelineTask):
    """
    Constructs the hints database from a series of reduced hints GFFs.

    TODO: output() should be way smarter than this. Currently, it only checks if the indices have been created.
    """
    @staticmethod
    def get_args(pipeline_args, genome):
        base_dir = os.path.join(pipeline_args.work_dir, 'hints_database')
        args = tools.misc.HashableNamespace()
        args.genome = genome
        args.fasta = GenomeFiles.get_args(pipeline_args, genome).fasta
        args.hal = pipeline_args.hal
        args.cfg = pipeline_args.cfg
        if genome == pipeline_args.ref_genome:
            args.annotation_gp = ReferenceFiles.get_args(pipeline_args).annotation_gp
        elif genome in pipeline_args.external_ref_genomes:
            args.annotation_gp = ExternalReferenceFiles.get_args(pipeline_args, genome).annotation_gp
        else:
            args.annotation_gp = None
        args.protein_fasta = pipeline_args.cfg['PROTEIN_FASTA'].get(genome, None)
        args.hints_path = os.path.join(base_dir, genome + '.extrinsic_hints.gff')
        return args

    def validate(self):
        tools.misc.samtools_version()  # validate samtools version
        for tool in ['load2sqlitedb', 'samtools', 'filterBam', 'bam2hints', 'bam2wig', 'wig2hints.pl', 'bam2hints',
                     'bamToPsl', 'exonerate2hints.pl', 'gff3ToGenePred', 'join_mult_hints.pl', 'sambamba']:
            if not tools.misc.is_exec(tool):
                raise ToolMissingException('Auxiliary program {} not found on path.'.format(tool))

    def requires(self):
        pipeline_args = self.get_pipeline_args()
        for genome in list(pipeline_args.target_genomes) + [pipeline_args.ref_genome]:
            hints_args = BuildDb.get_args(pipeline_args, genome)
            yield self.clone(GenerateHints, hints_args=hints_args, genome=genome)

    def output(self):
        pipeline_args = self.get_pipeline_args()
        tools.fileOps.ensure_file_dir(pipeline_args.hints_db)
        return IndexTarget(pipeline_args.hints_db)

    def run(self):
        pipeline_args = self.get_pipeline_args()
        self.validate()
        for genome in list(pipeline_args.target_genomes) + [pipeline_args.ref_genome]:
            args = BuildDb.get_args(pipeline_args, genome)
            logger.info('Loading sequence for {} into database.'.format(genome))
            base_cmd = ['load2sqlitedb', '--noIdx', '--clean', '--species={}'.format(genome),
                        '--dbaccess={}'.format(pipeline_args.hints_db)]
            tools.procOps.run_proc(base_cmd + [args.fasta], stdout='/dev/null', stderr='/dev/null')
            if os.path.getsize(args.hints_path) != 0:
                logger.info('Loading hints for {} into database.'.format(genome))
                tools.procOps.run_proc(base_cmd + [args.hints_path], stderr='/dev/null')
        logger.info('Indexing database.')
        cmd = ['load2sqlitedb', '--makeIdx', '--clean', '--dbaccess={}'.format(pipeline_args.hints_db)]
        tools.procOps.run_proc(cmd, stdout='/dev/null', stderr='/dev/null')
        logger.info('Hints database completed.')


class GenerateHints(ToilTask):
    """
    Generate hints for each genome as a separate Toil pipeline.
    """
    hints_args = luigi.Parameter()
    genome = luigi.Parameter()
    stats = luigi.BoolParameter()

    def output(self):
        return luigi.LocalTarget(self.hints_args.hints_path)

    def requires(self):
        return self.clone(PrepareFiles), self.clone(ReferenceFiles)

    def validate(self):
        for tool in ['samtools', 'sambamba']:
            if not tools.misc.is_exec(tool):
                raise ToolMissingException('{} is not in global path.'.format(tool))
        for tool in ['gff3ToGenePred', 'bamToPsl']:
            if not tools.misc.is_exec(tool):
                raise ToolMissingException('{} from the Kent tools package not in global path.'.format(tool))
        for tool in ['join_mult_hints.pl', 'exonerate2hints.pl', 'blat2hints.pl',
                     'wig2hints.pl', 'bam2wig', 'bam2hints', 'filterBam']:
            if not tools.misc.is_exec(tool):
                raise ToolMissingException('{} from the augustus tool package not in global path.'.format(tool))

    def run(self):
        self.validate()
        logger.info('Beginning GenerateHints Toil pipeline for {}.'.format(self.genome))
        work_dir = os.path.abspath(os.path.join(self.work_dir, 'toil', 'hints_db', self.genome))
        toil_options = self.prepare_toil_options(work_dir)
        hints_db(self.hints_args, toil_options)
        logger.info('Finished GenerateHints Toil pipeline for {}.'.format(self.genome))


class Chaining(ToilTask):
    """
    Task that launches the Chaining toil pipeline. This pipeline operates on all genomes at once to reduce the
    repeated downloading of the HAL file.
    """
    @staticmethod
    def get_args(pipeline_args):
        base_dir = os.path.join(pipeline_args.work_dir, 'chaining')
        ref_files = GenomeFiles.get_args(pipeline_args, pipeline_args.ref_genome)
        tgt_files = {genome: GenomeFiles.get_args(pipeline_args, genome) for genome in pipeline_args.target_genomes}
        tgt_two_bits = {genome: tgt_files[genome].two_bit for genome in pipeline_args.target_genomes}
        chain_files = {genome: os.path.join(base_dir, '{}-{}.chain'.format(pipeline_args.ref_genome, genome))
                       for genome in pipeline_args.target_genomes}
        args = tools.misc.HashableNamespace()
        args.hal = pipeline_args.hal
        args.ref_genome = pipeline_args.ref_genome
        args.query_two_bit = ref_files.two_bit
        args.query_sizes = ref_files.sizes
        args.target_two_bits = tgt_two_bits
        args.chain_files = chain_files
        return args

    def output(self):
        pipeline_args = self.get_pipeline_args()
        chain_args = self.get_args(pipeline_args)
        for path in chain_args.chain_files.itervalues():
            yield luigi.LocalTarget(path)

    def validate(self):
        if not tools.misc.is_exec('halLiftover'):
            raise ToolMissingException('halLiftover from the halTools package not in global path.')
        for tool in ['pslPosTarget', 'axtChain', 'chainMergeSort']:
            if not tools.misc.is_exec(tool):
                    raise ToolMissingException('{} from the Kent tools package not in global path.'.format(tool))

    def requires(self):
        yield self.clone(PrepareFiles)

    def run(self):
        self.validate()
        pipeline_args = self.get_pipeline_args()
        logger.info('Launching Pairwise Chaining toil pipeline.')
        toil_work_dir = os.path.join(self.work_dir, 'toil', 'chaining')
        toil_options = self.prepare_toil_options(toil_work_dir)
        chain_args = self.get_args(pipeline_args)
        chaining(chain_args, toil_options)
        logger.info('Pairwise Chaining toil pipeline is complete.')


class TransMap(PipelineWrapperTask):
    """
    Runs transMap.
    """
    @staticmethod
    def get_args(pipeline_args, genome):
        base_dir = os.path.join(pipeline_args.work_dir, 'transMap')
        ref_files = ReferenceFiles.get_args(pipeline_args)
        args = tools.misc.HashableNamespace()
        args.two_bit = GenomeFiles.get_args(pipeline_args, genome).two_bit
        args.chain_file = Chaining.get_args(pipeline_args).chain_files[genome]
        args.transcript_fasta = ref_files.transcript_fasta
        args.ref_psl = ref_files.ref_psl
        args.annotation_gp = ref_files.annotation_gp
        args.tm_psl = os.path.join(base_dir, genome + '.psl')
        args.tm_gp = os.path.join(base_dir, genome + '.gp')
        args.tm_gtf = os.path.join(base_dir, genome + '.gtf')
        args.filtered_tm_psl = os.path.join(base_dir, genome + '.filtered.psl')
        args.filtered_tm_gp = os.path.join(base_dir, genome + '.filtered.gp')
        args.metrics_json = os.path.join(PipelineTask.get_metrics_dir(pipeline_args, genome), 'filter_tm_metrics.json')
        args.ref_db_path = pipeline_args.dbs[pipeline_args.ref_genome]
        args.db_path = pipeline_args.dbs[genome]
        args.global_near_best = pipeline_args.global_near_best
        args.filter_overlapping_genes = pipeline_args.filter_overlapping_genes
        return args

    def validate(self):
        for tool in ['pslMap', 'pslRecalcMatch', 'pslMapPostChain', 'pslCDnaFilter', 'clusterGenes']:
            if not tools.misc.is_exec(tool):
                raise ToolMissingException('{} from the Kent tools package not in global path.'.format(tool))

    def requires(self):
        self.validate()
        pipeline_args = self.get_pipeline_args()
        for target_genome in pipeline_args.target_genomes:
            yield self.clone(TransMapPsl, genome=target_genome)
            yield self.clone(FilterTransMap, genome=target_genome)
            yield self.clone(TransMapGtf, genome=target_genome)


class TransMapPsl(PipelineTask):
    """
    Runs transMap. Requires Kent tools pslMap, pslMapPostChain, pslRecalcMatch, transMapPslToGenePred
    """
    genome = luigi.Parameter()

    def output(self):
        tm_args = self.get_module_args(TransMap, genome=self.genome)
        return luigi.LocalTarget(tm_args.tm_psl), luigi.LocalTarget(tm_args.tm_gp)

    def requires(self):
        return self.clone(PrepareFiles), self.clone(Chaining), self.clone(ReferenceFiles)

    def run(self):
        tm_args = self.get_module_args(TransMap, genome=self.genome)
        logger.info('Running transMap for {}.'.format(self.genome))
        cmd = [['pslMap', '-chainMapFile', tm_args.ref_psl, tm_args.chain_file, '/dev/stdout'],
               ['pslMapPostChain', '/dev/stdin', '/dev/stdout'],
               ['sort', '-k14,14', '-k16,16n'],
               ['pslRecalcMatch', '/dev/stdin', tm_args.two_bit, tm_args.transcript_fasta, 'stdout'],
               ['sort', '-k10,10']]  # re-sort back to query name for filtering
        tmp_file = luigi.LocalTarget(is_tmp=True)
        with tmp_file.open('w') as tmp_fh:
            tools.procOps.run_proc(cmd, stdout=tmp_fh, stderr='/dev/null')
        tm_psl_tgt, tm_gp_tgt = self.output()
        tools.fileOps.ensure_file_dir(tm_psl_tgt.path)
        with tm_psl_tgt.open('w') as outf:
            for psl_rec in tools.psl.psl_iterator(tmp_file.path, make_unique=True):
                tools.fileOps.print_row(outf, psl_rec.psl_string())
        with tm_gp_tgt.open('w') as outf:
            cmd = ['transMapPslToGenePred', '-nonCodingGapFillMax=80', '-codingGapFillMax=50',
                   tm_args.annotation_gp, tm_psl_tgt.path, '/dev/stdout']
            tools.procOps.run_proc(cmd, stdout=outf)


@requires(TransMapPsl)
class FilterTransMap(PipelineTask):
    """
    Filters transMap output using the localNearBest algorithm.
    """
    eval_table = tools.sqlInterface.TmFilterEval.__tablename__

    def output(self):
        pipeline_args = self.get_pipeline_args()
        tm_args = self.get_module_args(TransMap, genome=self.genome)
        tools.fileOps.ensure_file_dir(tm_args.db_path)
        conn_str = 'sqlite:///{}'.format(tm_args.db_path)
        tm_args = self.get_module_args(TransMap, genome=self.genome)
        return (luigi.contrib.sqla.SQLAlchemyTarget(connection_string=conn_str,
                                                    target_table=self.eval_table,
                                                    update_id='_'.join([self.eval_table, str(hash(pipeline_args))])),
                luigi.LocalTarget(tm_args.filtered_tm_psl),
                luigi.LocalTarget(tm_args.metrics_json),
                luigi.LocalTarget(tm_args.filtered_tm_gp))

    def run(self):
        tm_args = self.get_module_args(TransMap, genome=self.genome)
        logger.info('Filtering transMap PSL for {}.'.format(self.genome))
        table_target, psl_target, json_target, gp_target = self.output()
        resolved_df = filter_transmap(tm_args.tm_psl, tm_args.ref_psl, tm_args.tm_gp,
                                      tm_args.ref_db_path, psl_target, tm_args.global_near_best,
                                      tm_args.filter_overlapping_genes, json_target)
        with tools.sqlite.ExclusiveSqlConnection(tm_args.db_path) as engine:
            resolved_df.to_sql(self.eval_table, engine, if_exists='replace')
            table_target.touch()
        with gp_target.open('w') as outf:
            cmd = ['transMapPslToGenePred', '-nonCodingGapFillMax=80', '-codingGapFillMax=50',
                   tm_args.annotation_gp, psl_target.path, '/dev/stdout']
            tools.procOps.run_proc(cmd, stdout=outf)


@requires(FilterTransMap)
class TransMapGtf(PipelineTask):
    """
    Converts the unfiltered transMap PSL to GTF
    """
    def output(self):
        tm_args = self.get_module_args(TransMap, genome=self.genome)
        return luigi.LocalTarget(tm_args.tm_gtf)

    def run(self):
        tm_args = self.get_module_args(TransMap, genome=self.genome)
        logger.info('Creating unfiltered transMap GTF for {}.'.format(self.genome))
        tmp_gp = luigi.LocalTarget(is_tmp=True)
        cmd = ['transMapPslToGenePred', '-nonCodingGapFillMax=80', '-codingGapFillMax=50',
               tm_args.annotation_gp, tm_args.tm_psl, tmp_gp.path]
        tools.procOps.run_proc(cmd)
        tools.misc.convert_gp_gtf(self.output(), tmp_gp)


class EvaluateTransMap(PipelineWrapperTask):
    """
    Evaluates transMap derived transcripts (cat/classify.py)
    """
    @staticmethod
    def get_args(pipeline_args, genome):
        tm_args = TransMap.get_args(pipeline_args, genome)
        args = tools.misc.HashableNamespace()
        args.db_path = pipeline_args.dbs[genome]
        args.filtered_tm_psl = tm_args.filtered_tm_psl
        args.ref_psl = ReferenceFiles.get_args(pipeline_args).ref_psl
        args.filtered_tm_gp = tm_args.filtered_tm_gp
        args.annotation_gp = tm_args.annotation_gp
        args.annotation_gp = ReferenceFiles.get_args(pipeline_args).annotation_gp
        args.genome = genome
        args.fasta = GenomeFiles.get_args(pipeline_args, genome).fasta
        args.ref_genome = pipeline_args.ref_genome
        return args

    def validate(self):
        pass

    def requires(self):
        self.validate()
        pipeline_args = self.get_pipeline_args()
        for target_genome in pipeline_args.target_genomes:
            tm_eval_args = EvaluateTransMap.get_args(pipeline_args, target_genome)
            yield self.clone(EvaluateTransMapDriverTask, tm_eval_args=tm_eval_args, genome=target_genome)


class EvaluateTransMapDriverTask(PipelineTask):
    """
    Task for per-genome analysis of transMap derived transcripts (cat/classify.py)
    """
    genome = luigi.Parameter()
    tm_eval_args = luigi.Parameter()
    table = tools.sqlInterface.TmEval.__tablename__

    def write_to_sql(self, df):
        """Load the results into the SQLite database"""
        with tools.sqlite.ExclusiveSqlConnection(self.tm_eval_args.db_path) as engine:
            df.to_sql(self.table, engine, if_exists='replace')
            self.output().touch()
            logger.info('Loaded table: {}.{}'.format(self.genome, self.table))

    def output(self):
        pipeline_args = self.get_pipeline_args()
        tools.fileOps.ensure_file_dir(self.tm_eval_args.db_path)
        conn_str = 'sqlite:///{}'.format(self.tm_eval_args.db_path)
        return luigi.contrib.sqla.SQLAlchemyTarget(connection_string=conn_str,
                                                   target_table=self.table,
                                                   update_id='_'.join([self.table, str(hash(pipeline_args))]))

    def requires(self):
        return self.clone(TransMap), self.clone(ReferenceFiles)

    def run(self):
        logger.info('Evaluating transMap results for {}.'.format(self.genome))
        results = transmap_classify(self.tm_eval_args)
        self.write_to_sql(results)


class Augustus(PipelineWrapperTask):
    """
    Runs AugustusTM(R) on the coding output from transMap.
    """
    @staticmethod
    def get_args(pipeline_args, genome):
        base_dir = os.path.join(pipeline_args.work_dir, 'augustus')
        args = tools.misc.HashableNamespace()
        args.ref_genome = pipeline_args.ref_genome
        args.genome = genome
        args.genome_fasta = GenomeFiles.get_args(pipeline_args, genome).fasta
        args.annotation_gp = ReferenceFiles.get_args(pipeline_args).annotation_gp
        args.filtered_tm_gp = TransMap.get_args(pipeline_args, genome).filtered_tm_gp
        tm_args = TransMap.get_args(pipeline_args, genome)
        args.ref_psl = tm_args.ref_psl
        args.filtered_tm_psl = tm_args.filtered_tm_psl
        args.augustus_tm_gp = os.path.join(base_dir, genome + '.augTM.gp')
        args.augustus_tm_gtf = os.path.join(base_dir, genome + '.augTM.gtf')
        args.tm_cfg = pipeline_args.tm_cfg
        args.tmr_cfg = pipeline_args.tmr_cfg
        args.augustus_species = pipeline_args.augustus_species
        # invert the UTR flag
        args.utr = not pipeline_args.augustus_utr_off
        args.augustus_hints_db = pipeline_args.hints_db
        args.augustus_tmr = genome in pipeline_args.rnaseq_genomes
        if args.augustus_tmr:
            args.augustus_tmr_gp = os.path.join(base_dir, genome + '.augTMR.gp')
            args.augustus_tmr_gtf = os.path.join(base_dir, genome + '.augTMR.gtf')
        return args

    def validate(self):
        for tool in ['augustus', 'transMap2hints.pl']:
            if not tools.misc.is_exec(tool):
                raise ToolMissingException('Auxiliary program {} from the Augustus package not in path.'.format(tool))

    def requires(self):
        self.validate()
        pipeline_args = self.get_pipeline_args()
        for target_genome in pipeline_args.target_genomes:
            yield self.clone(AugustusDriverTask, genome=target_genome)


class AugustusDriverTask(ToilTask):
    """
    Task for per-genome launching of a toil pipeline for running Augustus.
    """
    genome = luigi.Parameter()

    def output(self):
        pipeline_args = self.get_pipeline_args()
        augustus_args = Augustus.get_args(pipeline_args, self.genome)
        yield luigi.LocalTarget(augustus_args.augustus_tm_gp)
        yield luigi.LocalTarget(augustus_args.augustus_tm_gtf)
        if augustus_args.augustus_tmr:
            yield luigi.LocalTarget(augustus_args.augustus_tmr_gp)
            yield luigi.LocalTarget(augustus_args.augustus_tmr_gtf)

    def requires(self):
        return self.clone(TransMap), self.clone(BuildDb)

    def extract_coding_genes(self, augustus_args):
        """extracts only coding genes from the input genePred, returning a path to a tmp file"""
        coding_gp = tools.fileOps.get_tmp_file()
        with open(coding_gp, 'w') as outf:
            for tx in tools.transcripts.gene_pred_iterator(augustus_args.filtered_tm_gp):
                if tx.cds_size > 0:
                    tools.fileOps.print_row(outf, tx.get_gene_pred())
        if os.path.getsize(coding_gp) == 0:
            raise InvalidInputException('Unable to extract coding transcripts from the filtered transMap genePred.')
        return coding_gp

    def run(self):
        toil_work_dir = os.path.join(self.work_dir, 'toil', 'augustus', self.genome)
        logger.info('Launching AugustusTMR toil pipeline on {}.'.format(self.genome))
        toil_options = self.prepare_toil_options(toil_work_dir)
        augustus_args = self.get_module_args(Augustus, genome=self.genome)
        coding_gp = self.extract_coding_genes(augustus_args)
        augustus(augustus_args, coding_gp, toil_options)
        logger.info('Augustus toil pipeline for {} completed.'.format(self.genome))
        os.remove(coding_gp)
        for out_gp, out_gtf in tools.misc.pairwise(self.output()):
            tools.misc.convert_gtf_gp(out_gp, out_gtf)


class AugustusCgp(ToilTask):
    """
    Task for launching the AugustusCGP toil pipeline
    """
    @staticmethod
    def get_args(pipeline_args):
        genomes = list(pipeline_args.target_genomes) + [pipeline_args.ref_genome]
        fasta_files = {genome: GenomeFiles.get_args(pipeline_args, genome).fasta for genome in genomes}
        base_dir = os.path.join(pipeline_args.work_dir, 'augustus_cgp')
        # output
        output_gp_files = {genome: os.path.join(base_dir, genome + '.augCGP.gp') for genome in genomes}
        output_gtf_files = {genome: os.path.join(base_dir, genome + '.augCGP.gtf') for genome in genomes}
        raw_output_gtf_files = {genome: os.path.join(base_dir, genome + '.raw.augCGP.gtf') for genome in genomes}
        args = tools.misc.HashableNamespace()
        args.genomes = genomes
        args.annotate_ancestors = pipeline_args.annotate_ancestors
        args.fasta_files = fasta_files
        args.hal = pipeline_args.hal
        args.ref_genome = pipeline_args.ref_genome
        args.augustus_cgp_gp = output_gp_files
        args.augustus_cgp_gtf = output_gtf_files
        args.augustus_cgp_raw_gtf = raw_output_gtf_files
        args.stdout_file = os.path.join(base_dir, 'CGP_stdout.txt')
        args.species = pipeline_args.augustus_species
        args.chunksize = pipeline_args.maf_chunksize
        args.overlap = pipeline_args.maf_overlap
        args.cgp_param = pipeline_args.cgp_param
        if args.cgp_param is None:
            args.param_out_path = os.path.join(base_dir, 'trained_parameters.cfg')
        args.num_exons = pipeline_args.cgp_train_num_exons
        args.hints_db = pipeline_args.hints_db
        args.query_sizes = GenomeFiles.get_args(pipeline_args, pipeline_args.ref_genome).sizes
        args.gtf = ReferenceFiles.get_args(pipeline_args).annotation_gtf
        return args

    def output(self):
        pipeline_args = self.get_pipeline_args()
        cgp_args = self.get_args(pipeline_args)
        for path_dict in [cgp_args.augustus_cgp_gp, cgp_args.augustus_cgp_gtf, cgp_args.augustus_cgp_raw_gtf]:
            for path in path_dict.itervalues():
                yield luigi.LocalTarget(path)

    def validate(self):
        for tool in ['joingenes', 'augustus', 'hal2maf']:
            if not tools.misc.is_exec(tool):
                raise ToolMissingException('tool {} not in global path.'.format(tool))

    def requires(self):
        yield self.clone(TransMap), self.clone(ReferenceFiles), self.clone(BuildDb)

    def prepare_cgp_cfg(self, pipeline_args):
        """use the config template to create a config file"""
        # bam genomes have IsoSeq and/or at least one BAM
        bam_genomes = (pipeline_args.rnaseq_genomes | pipeline_args.isoseq_genomes) - \
                      (pipeline_args.annotation_genomes | pipeline_args.intron_only_genomes)
        # intron only genomes have only intron hints
        intron_only_genomes = pipeline_args.intron_only_genomes - (bam_genomes | pipeline_args.annotation_genomes)
        if not tools.mathOps.all_disjoint([bam_genomes, intron_only_genomes, pipeline_args.annotation_genomes]):
            raise UserException('Error in CGP configuration. Not all genome groups are disjoint.')
        # if --target-genomes is set, remove these genomes from the groups
        target_genomes = set(pipeline_args.target_genomes)
        target_genomes.add(pipeline_args.ref_genome)
        annotation_genomes = pipeline_args.annotation_genomes & target_genomes
        bam_genomes = bam_genomes & target_genomes
        intron_only_genomes = intron_only_genomes & target_genomes
        annotation_genomes = 'none' if len(pipeline_args.annotation_genomes) == 0 else ' '.join(annotation_genomes)
        bam_genomes = 'none' if len(bam_genomes) == 0 else ' '.join(bam_genomes)
        intron_only_genomes = 'none' if len(intron_only_genomes) == 0 else ' '.join(intron_only_genomes)
        template = open(pipeline_args.augustus_cgp_cfg_template).read()
        cfg = template.format(annotation_genomes=annotation_genomes, target_genomes=bam_genomes,
                              intron_target_genomes=intron_only_genomes)
        out_path = tools.fileOps.get_tmp_file()
        with open(out_path, 'w') as outf:
            outf.write(cfg)
        return out_path

    def run(self):
        self.validate()
        pipeline_args = self.get_pipeline_args()
        logger.info('Launching AugustusCGP toil pipeline.')
        toil_work_dir = os.path.join(self.work_dir, 'toil', 'augustus_cgp')
        toil_options = self.prepare_toil_options(toil_work_dir)
        cgp_args = self.get_args(pipeline_args)
        cgp_args.cgp_cfg = self.prepare_cgp_cfg(pipeline_args)
        augustus_cgp(cgp_args, toil_options)
        logger.info('Finished AugustusCGP toil pipeline.')


class AugustusPb(PipelineWrapperTask):
    """
    Runs AugustusPB. This mode is done on a per-genome basis, but ignores transMap information and and relies only on
    a combination of IsoSeq and RNA-seq
    """
    @staticmethod
    def get_args(pipeline_args, genome):
        base_dir = os.path.join(pipeline_args.work_dir, 'augustus_pb')
        args = tools.misc.HashableNamespace()
        args.genome = genome
        genome_files = GenomeFiles.get_args(pipeline_args, genome)
        args.genome_fasta = genome_files.fasta
        args.chrom_sizes = genome_files.sizes
        args.pb_cfg = pipeline_args.pb_cfg
        args.chunksize = pipeline_args.pb_genome_chunksize
        args.overlap = pipeline_args.pb_genome_overlap
        args.species = pipeline_args.augustus_species
        args.hints_gff = BuildDb.get_args(pipeline_args, genome).hints_path
        args.augustus_pb_gtf = os.path.join(base_dir, genome + '.augPB.gtf')
        args.augustus_pb_gp = os.path.join(base_dir, genome + '.augPB.gp')
        args.augustus_pb_raw_gtf = os.path.join(base_dir, genome + '.raw.augPB.gtf')
        # invert the UTR flag
        args.utr = not pipeline_args.augustus_utr_off
        return args

    def validate(self):
        for tool in ['augustus', 'joingenes']:
            if not tools.misc.is_exec(tool):
                raise ToolMissingException('Auxiliary program {} from the Augustus package not in path.'.format(tool))

    def requires(self):
        self.validate()
        pipeline_args = self.get_pipeline_args()
        for target_genome in pipeline_args.isoseq_genomes:
            yield self.clone(AugustusPbDriverTask, genome=target_genome)


class AugustusPbDriverTask(ToilTask):
    """
    Task for per-genome launching of a toil pipeline for running AugustusPB.
    """
    genome = luigi.Parameter()

    def output(self):
        pipeline_args = self.get_pipeline_args()
        augustus_pb_args = AugustusPb.get_args(pipeline_args, self.genome)
        yield luigi.LocalTarget(augustus_pb_args.augustus_pb_gp)
        yield luigi.LocalTarget(augustus_pb_args.augustus_pb_gtf)
        yield luigi.LocalTarget(augustus_pb_args.augustus_pb_raw_gtf)

    def requires(self):
        return self.clone(TransMap), self.clone(BuildDb)

    def run(self):
        toil_work_dir = os.path.join(self.work_dir, 'toil', 'augustus_pb', self.genome)
        logger.info('Launching AugustusPB toil pipeline on {}.'.format(self.genome))
        toil_options = self.prepare_toil_options(toil_work_dir)
        augustus_pb_args = self.get_module_args(AugustusPb, genome=self.genome)
        augustus_pb(augustus_pb_args, toil_options)
        if 'stats_path' in augustus_pb_args:
            self.get_stats(toil_options, augustus_pb_args.stat_file)
        logger.info('Finished AugustusPB toil pipeline on {}.'.format(self.genome))


class FindDenovoParents(PipelineTask):
    """Task for finding parental gene candidates for denovo predictions. Flags possible fusions"""
    mode = luigi.Parameter()

    @staticmethod
    def get_args(pipeline_args, mode):
        args = tools.misc.HashableNamespace()
        if mode == 'augPB':
            args.tablename = tools.sqlInterface.AugPbAlternativeGenes.__tablename__
            args.gps = {genome: AugustusPb.get_args(pipeline_args, genome).augustus_pb_gp
                        for genome in pipeline_args.isoseq_genomes}
            args.filtered_tm_gps = {genome: TransMap.get_args(pipeline_args, genome).filtered_tm_gp
                                    for genome in pipeline_args.isoseq_genomes - {pipeline_args.ref_genome}}
            args.unfiltered_tm_gps = {genome: TransMap.get_args(pipeline_args, genome).tm_gp
                                      for genome in pipeline_args.isoseq_genomes - {pipeline_args.ref_genome}}
            args.chrom_sizes = {genome: GenomeFiles.get_args(pipeline_args, genome).sizes
                                for genome in pipeline_args.isoseq_genomes}
            # add the reference annotation as a pseudo-transMap to assign parents in reference
            args.filtered_tm_gps[pipeline_args.ref_genome] = ReferenceFiles.get_args(pipeline_args).annotation_gp
            args.unfiltered_tm_gps[pipeline_args.ref_genome] = ReferenceFiles.get_args(pipeline_args).annotation_gp
        elif mode == 'augCGP':
            args.tablename = tools.sqlInterface.AugCgpAlternativeGenes.__tablename__
            args.gps = AugustusCgp.get_args(pipeline_args).augustus_cgp_gp
            filtered_tm_gp_files = {genome: TransMap.get_args(pipeline_args, genome).filtered_tm_gp
                                    for genome in pipeline_args.target_genomes}
            unfiltered_tm_gp_files = {genome: TransMap.get_args(pipeline_args, genome).tm_gp
                                      for genome in pipeline_args.target_genomes}
            # add the reference annotation as a pseudo-transMap to assign parents in reference
            filtered_tm_gp_files[pipeline_args.ref_genome] = ReferenceFiles.get_args(pipeline_args).annotation_gp
            unfiltered_tm_gp_files[pipeline_args.ref_genome] = ReferenceFiles.get_args(pipeline_args).annotation_gp
            args.filtered_tm_gps = filtered_tm_gp_files
            args.unfiltered_tm_gps = unfiltered_tm_gp_files
            args.chrom_sizes = {genome: GenomeFiles.get_args(pipeline_args, genome).sizes
                                for genome in list(pipeline_args.target_genomes) + [pipeline_args.ref_genome]}
        elif mode == 'exRef':
            args.tablename = tools.sqlInterface.ExRefAlternativeGenes.__tablename__
            args.gps = {genome: ExternalReferenceFiles.get_args(pipeline_args, genome).annotation_gp
                        for genome in pipeline_args.external_ref_genomes}
            filtered_tm_gp_files = {genome: TransMap.get_args(pipeline_args, genome).filtered_tm_gp
                                    for genome in pipeline_args.external_ref_genomes}
            unfiltered_tm_gp_files = {genome: TransMap.get_args(pipeline_args, genome).tm_gp
                                      for genome in pipeline_args.external_ref_genomes}
            # add the reference annotation as a pseudo-transMap to assign parents in reference
            filtered_tm_gp_files[pipeline_args.ref_genome] = ReferenceFiles.get_args(pipeline_args).annotation_gp
            unfiltered_tm_gp_files[pipeline_args.ref_genome] = ReferenceFiles.get_args(pipeline_args).annotation_gp
            args.filtered_tm_gps = filtered_tm_gp_files
            args.unfiltered_tm_gps = unfiltered_tm_gp_files
            args.chrom_sizes = {genome: GenomeFiles.get_args(pipeline_args, genome).sizes
                                for genome in list(pipeline_args.target_genomes) + [pipeline_args.ref_genome]}
        else:
            raise Exception('Invalid mode passed to FindDenovoParents')
        return args

    def requires(self):
        if self.mode == 'augPB':
            yield self.clone(AugustusPb)
        elif self.mode == 'augCGP':
            yield self.clone(AugustusCgp)
        elif self.mode == 'exRef':
            yield self.clone(PrepareFiles)
        else:
            raise Exception('Invalid mode passed to FindDenovoParents')
        yield self.clone(TransMap)

    def get_table_targets(self, genome, tablename, pipeline_args):
        db = pipeline_args.dbs[genome]
        tools.fileOps.ensure_file_dir(db)
        conn_str = 'sqlite:///{}'.format(db)
        return luigi.contrib.sqla.SQLAlchemyTarget(connection_string=conn_str,
                                                   target_table=tablename,
                                                   update_id='_'.join([tablename, str(hash(pipeline_args))]))

    def output(self):
        pipeline_args = self.get_pipeline_args()
        denovo_args = FindDenovoParents.get_args(pipeline_args, self.mode)
        for genome in denovo_args.gps:
            yield self.get_table_targets(genome, denovo_args.tablename, pipeline_args)

    def run(self):
        pipeline_args = self.get_pipeline_args()
        denovo_args = FindDenovoParents.get_args(pipeline_args, self.mode)
        for genome, denovo_gp in denovo_args.gps.iteritems():
            table_target = self.get_table_targets(genome, denovo_args.tablename, pipeline_args)
            filtered_tm_gp = denovo_args.filtered_tm_gps[genome]
            unfiltered_tm_gp = denovo_args.unfiltered_tm_gps[genome]
            chrom_sizes = denovo_args.chrom_sizes[genome]
            df = assign_parents(filtered_tm_gp, unfiltered_tm_gp, chrom_sizes, denovo_gp)
            db = pipeline_args.dbs[genome]
            with tools.sqlite.ExclusiveSqlConnection(db) as engine:
                df.to_sql(denovo_args.tablename, engine, if_exists='replace')
            table_target.touch()
            counts = collections.Counter(df.ResolutionMethod)
            log_msg = 'Loaded table: {}.{}. Results: {}'
            assigned_str = '{}: {:,}'.format('assigned', counts[None])
            log_msg = log_msg.format(genome, denovo_args.tablename, assigned_str)
            result_str = ', '.join(['{}: {:,}'.format(name, val)
                                    for name, val in sorted(counts.iteritems()) if name is not None])
            if len(result_str) > 0:
                log_msg += ', ' + result_str + '.'
            logger.info(log_msg)


class Hgm(PipelineWrapperTask):
    """
    Task for launching the HomGeneMapping toil pipeline. This pipeline finds the cross species RNA-seq and annotation
    support across all species.
    It will be launched once for each of transMap, AugustusTM, AugustusTMR, AugustusCGP
    """
    @staticmethod
    def get_args(pipeline_args, mode):
        base_dir = os.path.join(pipeline_args.work_dir, 'hgm', mode)
        if mode == 'augCGP':
            # add reference to the target genomes
            tgt_genomes = list(pipeline_args.target_genomes) + [pipeline_args.ref_genome]
            gtf_in_files = {genome: AugustusCgp.get_args(pipeline_args).augustus_cgp_gtf[genome]
                            for genome in tgt_genomes}
        elif mode == 'augTM':
            tgt_genomes = pipeline_args.target_genomes
            gtf_in_files = {genome: Augustus.get_args(pipeline_args, genome).augustus_tm_gtf
                            for genome in tgt_genomes}
        elif mode == 'augTMR':
            # remove reference it may have RNA-seq
            tgt_genomes = (pipeline_args.rnaseq_genomes & set(pipeline_args.target_genomes)) - {pipeline_args.ref_genome}
            gtf_in_files = {genome: Augustus.get_args(pipeline_args, genome).augustus_tmr_gtf
                            for genome in tgt_genomes}
        elif mode == 'augPB':
            # add reference genome to target_genomes, but then intersect with isoseq genomes
            tgt_genomes = (set(pipeline_args.target_genomes) | {pipeline_args.ref_genome}) & pipeline_args.isoseq_genomes
            gtf_in_files = {genome: AugustusPb.get_args(pipeline_args, genome).augustus_pb_gtf
                            for genome in tgt_genomes}
        elif mode == 'transMap':
            tgt_genomes = pipeline_args.target_genomes
            gtf_in_files = {genome: TransMap.get_args(pipeline_args, genome).tm_gtf
                            for genome in tgt_genomes}
        elif mode == 'exRef':
            tgt_genomes = pipeline_args.external_ref_genomes
            gtf_in_files = {genome: ExternalReferenceFiles.get_args(pipeline_args, genome).annotation_gtf
                            for genome in tgt_genomes}
        else:
            raise UserException('Invalid mode was passed to Hgm module: {}.'.format(mode))
        args = tools.misc.HashableNamespace()
        args.genomes = tgt_genomes
        args.ref_genome = pipeline_args.ref_genome
        args.hal = pipeline_args.hal
        args.in_gtf = gtf_in_files
        args.gtf_out_dir = base_dir
        args.gtf_out_files = {genome: os.path.join(base_dir, genome + '.gtf') for genome in tgt_genomes}
        args.hints_db = pipeline_args.hints_db
        args.annotation_gtf = ReferenceFiles.get_args(pipeline_args).annotation_gtf
        args.annotation_gp = ReferenceFiles.get_args(pipeline_args).annotation_gp
        args.hgm_cpu = pipeline_args.hgm_cpu
        return args

    def validate(self):
        for tool in ['homGeneMapping', 'join_mult_hints.pl']:
            if not tools.misc.is_exec(tool):
                raise ToolMissingException('auxiliary program {} from the Augustus '
                                           'package not in global path.'.format(tool))
        if not tools.misc.is_exec('halLiftover'):
            raise ToolMissingException('halLiftover from the halTools package not in global path.')
        for tool in ['bedtools', 'bedSort']:
            if not tools.misc.is_exec(tool):
                raise ToolMissingException('{} is required for the homGeneMapping module.'.format(tool))

    def requires(self):
        pipeline_args = self.get_pipeline_args()
        self.validate()
        for mode in pipeline_args.modes:
            yield self.clone(HgmDriverTask, mode=mode)


class HgmDriverTask(PipelineTask):
    """
    Task for running each individual instance of the Hgm pipeline. Dumps the results into a sqlite database
    Also produces a GTF file that is parsed into this database.
    """
    mode = luigi.Parameter()

    def output(self):
        pipeline_args = self.get_pipeline_args()
        hgm_args = Hgm.get_args(pipeline_args, self.mode)
        for genome in hgm_args.genomes:
            db = pipeline_args.dbs[genome]
            tools.fileOps.ensure_file_dir(db)
            conn_str = 'sqlite:///{}'.format(db)
            tablename = tools.sqlInterface.tables['hgm'][self.mode].__tablename__
            yield luigi.contrib.sqla.SQLAlchemyTarget(connection_string=conn_str,
                                                      target_table=tablename,
                                                      update_id='_'.join([tablename, str(hash(pipeline_args))]))
        for f in hgm_args.gtf_out_files.itervalues():
            yield luigi.LocalTarget(f)

    def requires(self):
        if self.mode == 'augCGP':
            yield self.clone(AugustusCgp)
            yield self.clone(FindDenovoParents, mode='augCGP')
        elif self.mode == 'augTM' or self.mode == 'augTMR':
            yield self.clone(Augustus)
        elif self.mode == 'transMap':
            yield self.clone(TransMap)
        elif self.mode == 'augPB':
            yield self.clone(AugustusPb)
            yield self.clone(FindDenovoParents, mode='augPB')
        elif self.mode == 'exRef':
            yield self.clone(FindDenovoParents, mode='exRef')
        else:
            raise UserException('Invalid mode passed to HgmDriverTask: {}.'.format(self.mode))
        yield self.clone(BuildDb)
        yield self.clone(ReferenceFiles)

    def run(self):
        logger.info('Launching homGeneMapping for {}.'.format(self.mode))
        pipeline_args = self.get_pipeline_args()
        hgm_args = Hgm.get_args(pipeline_args, self.mode)
        hgm(hgm_args)
        # convert the output to a dataframe and write to the genome database
        databases = self.__class__.get_databases(pipeline_args)
        tablename = tools.sqlInterface.tables['hgm'][self.mode].__tablename__
        for genome, sqla_target in itertools.izip(*[hgm_args.genomes, self.output()]):
            df = parse_hgm_gtf(hgm_args.gtf_out_files[genome], genome)
            with tools.sqlite.ExclusiveSqlConnection(databases[genome]) as engine:
                df.to_sql(tablename, engine, if_exists='replace')
            sqla_target.touch()
            logger.info('Loaded table: {}.{}'.format(genome, tablename))


class IsoSeqTranscripts(PipelineWrapperTask):
    """
    Constructs a database table representing all unique exon structures seen in an IsoSeq dataset. This is used
    to validate isoforms (compared to homGeneMapping, which just validates exons/introns independently).

    These structures are analogous to Transcript objects.
    """
    @staticmethod
    def get_args(pipeline_args, genome):
        args = tools.misc.HashableNamespace()
        args.genome = genome
        args.hints_gff = BuildDb.get_args(pipeline_args, genome).hints_path
        return args

    def requires(self):
        pipeline_args = self.get_pipeline_args()
        for genome in pipeline_args.isoseq_genomes:
            yield self.clone(IsoSeqTranscriptsDriverTask, genome=genome)


class IsoSeqTranscriptsDriverTask(PipelineTask):
    """
    Driver task for IsoSeqTranscripts
    """
    genome = luigi.Parameter()
    tablename = tools.sqlInterface.IsoSeqExonStructures.__tablename__

    def output(self):
        pipeline_args = self.get_pipeline_args()
        db = pipeline_args.dbs[self.genome]
        tools.fileOps.ensure_file_dir(db)
        conn_str = 'sqlite:///{}'.format(db)
        return luigi.contrib.sqla.SQLAlchemyTarget(connection_string=conn_str,
                                                   target_table=self.tablename,
                                                   update_id='_'.join([self.tablename, str(hash(pipeline_args))]))

    def requires(self):
        yield self.clone(BuildDb)

    def construct_intervals(self, hints):
        """
        Converts hints derived from IsoSeq BAMs into discrete clusters of transcript objects. Merges all alignment gaps
        below 50bp and separates clusters over 100kb separated to avoid mega-transcripts for tandem gene families.
        """
        lines = [x.split() for x in open(hints) if 'PB' in x and '\texon\t' in x]
        # group these exons by grp tag
        groups = collections.defaultdict(list)
        for l in lines:
            attrs = dict([x.split('=') for x in l[-1].split(';')])
            if 'grp' not in attrs:  # not all introns get confidently assigned a group
                continue
            groups[attrs['grp']].append([l[0], int(l[3]) - 1, int(l[4])])

        # for each grp, perform clustering with 100kb distance to separate contigs as well as disjoint mappings
        # to do this, we use the ClusterTree data structure from bx-python.
        # we need one cluster-tree for every chromosome-grp combination
        # the 1 after the 100000 says 'read depth of 1 is sufficient for output'
        # see https://bcbio.wordpress.com/2009/04/29/finding-and-displaying-short-reads-clustered-in-the-genome/
        cluster_trees = collections.defaultdict(lambda: collections.defaultdict(lambda: ClusterTree(100000, 1)))
        # we also need to keep track of every interval for downstream processing
        i = 0
        interval_flat_list = []
        for grp, intervals in groups.iteritems():
            for chrom, start, stop in intervals:
                interval_flat_list.append([chrom, start, stop])
                cluster_trees[chrom][grp].insert(start, stop, i)
                i += 1

        # for each cluster, convert to a transcript object
        txs = []
        for chrom in cluster_trees:
            for grp, cluster_tree in cluster_trees[chrom].iteritems():
                for start, end, interval_indices in cluster_tree.getregions():
                    intervals = [interval_flat_list[i] for i in interval_indices]
                    intervals = {tools.intervals.ChromosomeInterval(chrom, start, stop, '.')
                                 for chrom, start, stop in intervals}
                    intervals = tools.intervals.gap_merge_intervals(intervals, 50)
                    txs.append(tools.transcripts.intervals_to_bed(intervals, name=grp))

        # convert these to a dataframe for sql output
        txs = [x.get_bed() for x in txs]
        df = pd.DataFrame(txs, columns=['chromosome', 'start', 'stop', 'name', 'score', 'strand', 'thickStart',
                                        'thickStop', 'rgb', 'blockCount', 'blockSizes', 'blockStarts'])
        return df

    def run(self):
        pipeline_args = self.get_pipeline_args()
        intron_args = IsoSeqTranscripts.get_args(pipeline_args, self.genome)
        df = pd.DataFrame(self.construct_intervals(intron_args.hints_gff))
        with tools.sqlite.ExclusiveSqlConnection(pipeline_args.dbs[self.genome]) as engine:
            df.to_sql(self.tablename, engine, if_exists='replace')
        self.output().touch()
        logger.info('Loaded table {}.{}'.format(self.genome, self.tablename))


class AlignTranscripts(PipelineWrapperTask):
    """
    Aligns the transcripts from transMap/AugustusTMR to the parent transcript(s).
    """
    @staticmethod
    def get_args(pipeline_args, genome):
        base_dir = os.path.join(pipeline_args.work_dir, 'transcript_alignment')
        args = tools.misc.HashableNamespace()
        args.ref_genome = pipeline_args.ref_genome
        args.genome = genome
        args.ref_genome_fasta = GenomeFiles.get_args(pipeline_args, pipeline_args.ref_genome).fasta
        args.genome_fasta = GenomeFiles.get_args(pipeline_args, genome).fasta
        args.annotation_gp = ReferenceFiles.get_args(pipeline_args).annotation_gp
        args.ref_db_path = PipelineTask.get_database(pipeline_args, pipeline_args.ref_genome)
        # the alignment_modes members hold the input genePreds and the mRNA/CDS alignment output paths
        args.transcript_modes = {'transMap': {'gp': TransMap.get_args(pipeline_args, genome).filtered_tm_gp,
                                              'mRNA': os.path.join(base_dir, genome + '.transMap.mRNA.psl'),
                                              'CDS': os.path.join(base_dir, genome + '.transMap.CDS.psl')}}
        if pipeline_args.augustus is True:
            args.transcript_modes['augTM'] = {'gp':  Augustus.get_args(pipeline_args, genome).augustus_tm_gp,
                                              'mRNA': os.path.join(base_dir, genome + '.augTM.mRNA.psl'),
                                              'CDS': os.path.join(base_dir, genome + '.augTM.CDS.psl')}
        if pipeline_args.augustus is True and genome in pipeline_args.rnaseq_genomes:
            args.transcript_modes['augTMR'] = {'gp': Augustus.get_args(pipeline_args, genome).augustus_tmr_gp,
                                               'mRNA': os.path.join(base_dir, genome + '.augTMR.mRNA.psl'),
                                               'CDS': os.path.join(base_dir, genome + '.augTMR.CDS.psl')}
        return args

    def requires(self):
        pipeline_args = self.get_pipeline_args()
        for target_genome in pipeline_args.target_genomes:
            yield self.clone(AlignTranscriptDriverTask, genome=target_genome)


class AlignTranscriptDriverTask(ToilTask):
    """
    Task for per-genome launching of a toil pipeline for aligning all transcripts found back to the reference in
    transcript space using BLAT.

    Each task returns a PSL of all alignments that will be analyzed next by EvaluateTranscripts.
    """
    genome = luigi.Parameter()

    def output(self):
        alignment_args = self.get_module_args(AlignTranscripts, genome=self.genome)
        for mode, paths in alignment_args.transcript_modes.iteritems():
            for aln_type in ['CDS', 'mRNA']:
                yield luigi.LocalTarget(paths[aln_type])

    def requires(self):
        alignment_args = self.get_module_args(AlignTranscripts, genome=self.genome)
        if 'augTM' in alignment_args.transcript_modes:
            yield self.clone(Augustus)
        yield self.clone(TransMap)
        yield self.clone(ReferenceFiles)
        yield self.clone(GenomeFiles)

    def run(self):
        logger.info('Launching Align Transcript toil pipeline for {} using {}.'.format(self.genome, self.batchSystem))
        toil_work_dir = os.path.join(self.work_dir, 'toil', 'transcript_alignment', self.genome)
        toil_options = self.prepare_toil_options(toil_work_dir)
        alignment_args = self.get_module_args(AlignTranscripts, genome=self.genome)
        align_transcripts(alignment_args, toil_options)
        logger.info('Align Transcript toil pipeline for {} completed.'.format(self.genome))


class EvaluateTranscripts(PipelineWrapperTask):
    """
    Evaluates all transcripts for important features. See the classify.py module for details on how this works.

    Each task will generate a genome-specific sqlite database. See the classify.py docstring for details.
    """
    @staticmethod
    def get_args(pipeline_args, genome):
        args = tools.misc.HashableNamespace()
        args.db_path = pipeline_args.dbs[genome]
        args.ref_db_path = PipelineTask.get_database(pipeline_args, pipeline_args.ref_genome)
        args.annotation_gp = ReferenceFiles.get_args(pipeline_args).annotation_gp
        args.fasta = GenomeFiles.get_args(pipeline_args, genome).fasta
        args.genome = genome
        args.ref_genome = pipeline_args.ref_genome
        # pass along all of the paths from alignment
        args.transcript_modes = AlignTranscripts.get_args(pipeline_args, genome).transcript_modes
        return args

    def validate(self):
        pass

    def requires(self):
        self.validate()
        pipeline_args = self.get_pipeline_args()
        for target_genome in pipeline_args.target_genomes:
            yield self.clone(EvaluateDriverTask, genome=target_genome)


class EvaluateDriverTask(PipelineTask):
    """
    Task for per-genome launching of a toil pipeline for aligning transcripts to their parent.
    """
    genome = luigi.Parameter()

    def build_table_names(self, eval_args):
        """construct table names based on input arguments"""
        tables = []
        for aln_mode in ['mRNA', 'CDS']:
            for tx_mode in eval_args.transcript_modes.iterkeys():
                names = [x.__tablename__ for x in tools.sqlInterface.tables[aln_mode][tx_mode].values()]
                tables.extend(names)
        return tables

    def pair_table_output(self, eval_args):
        """return dict of {table_name: SQLAlchemyTarget} for final writing"""
        return dict(zip(*[self.build_table_names(eval_args), self.output()]))

    def write_to_sql(self, results, eval_args):
        """Load the results into the SQLite database"""
        with tools.sqlite.ExclusiveSqlConnection(eval_args.db_path) as engine:
            for table, target in self.pair_table_output(eval_args).iteritems():
                df = results[table]
                df.to_sql(table, engine, if_exists='replace')
                target.touch()
                logger.info('Loaded table: {}.{}'.format(self.genome, table))

    def output(self):
        pipeline_args = self.get_pipeline_args()
        eval_args = self.get_module_args(EvaluateTranscripts, genome=self.genome)
        tools.fileOps.ensure_file_dir(eval_args.db_path)
        conn_str = 'sqlite:///{}'.format(eval_args.db_path)
        for table in self.build_table_names(eval_args):
            yield luigi.contrib.sqla.SQLAlchemyTarget(connection_string=conn_str,
                                                      target_table=table,
                                                      update_id='_'.join([table, str(hash(pipeline_args))]))

    def requires(self):
        return self.clone(AlignTranscripts), self.clone(ReferenceFiles), self.clone(TransMap)

    def run(self):
        logger.info('Evaluating transcript alignments for {}.'.format(self.genome))
        eval_args = self.get_module_args(EvaluateTranscripts, genome=self.genome)
        results = classify(eval_args)
        # results should be a dictionary of {table: dataframe}
        self.write_to_sql(results, eval_args)


class Consensus(PipelineWrapperTask):
    """
    Construct the consensus gene sets making use of the classification databases.
    """
    @staticmethod
    def get_args(pipeline_args, genome):
        base_dir = os.path.join(pipeline_args.out_dir, 'consensus_gene_set')
        # grab the genePred of every mode
        args = tools.misc.HashableNamespace()
        gp_list = [TransMap.get_args(pipeline_args, genome).filtered_tm_gp]
        args.tx_modes = ['transMap']
        args.denovo_tx_modes = []
        if pipeline_args.augustus is True:
            gp_list.append(Augustus.get_args(pipeline_args, genome).augustus_tm_gp)
            args.tx_modes.append('augTM')
        if pipeline_args.augustus is True and genome in pipeline_args.rnaseq_genomes:
            gp_list.append(Augustus.get_args(pipeline_args, genome).augustus_tmr_gp)
            args.tx_modes.append('augTMR')
        if pipeline_args.augustus_cgp is True:
            gp_list.append(AugustusCgp.get_args(pipeline_args).augustus_cgp_gp[genome])
            args.denovo_tx_modes.append('augCGP')
        if pipeline_args.augustus_pb is True and genome in pipeline_args.isoseq_genomes:
            gp_list.append(AugustusPb.get_args(pipeline_args, genome).augustus_pb_gp)
            args.denovo_tx_modes.append('augPB')
        if genome in pipeline_args.external_ref_genomes:
            gp_list.append(ExternalReferenceFiles.get_args(pipeline_args, genome).annotation_gp)
            args.denovo_tx_modes.append('exRef')
        args.gp_list = gp_list
        args.genome = genome
        args.transcript_modes = AlignTranscripts.get_args(pipeline_args, genome).transcript_modes.keys()
        args.augustus_cgp = pipeline_args.augustus_cgp
        args.db_path = pipeline_args.dbs[genome]
        args.ref_db_path = PipelineTask.get_database(pipeline_args, pipeline_args.ref_genome)
        args.hints_db_has_rnaseq = len(pipeline_args.rnaseq_genomes) > 0
        args.annotation_gp = ReferenceFiles.get_args(pipeline_args).annotation_gp
        args.fasta = GenomeFiles.get_args(pipeline_args, genome).fasta
        args.consensus_gp = os.path.join(base_dir, genome + '.gp')
        args.consensus_gp_info = os.path.join(base_dir, genome + '.gp_info')
        args.consensus_gff3 = os.path.join(base_dir, genome + '.gff3')
        args.consensus_fasta = os.path.join(base_dir, genome + '.consensus.fasta')
        args.consensus_protein_fasta = os.path.join(base_dir, genome + '.protein.consensus.fasta')
        args.metrics_json = os.path.join(PipelineTask.get_metrics_dir(pipeline_args, genome), 'consensus.json')
        # user configurable options on how consensus finding should work
        args.intron_rnaseq_support = pipeline_args.intron_rnaseq_support
        args.exon_rnaseq_support = pipeline_args.exon_rnaseq_support
        args.intron_annot_support = pipeline_args.intron_annot_support
        args.exon_annot_support = pipeline_args.exon_annot_support
        args.original_intron_support = pipeline_args.original_intron_support
        args.denovo_num_introns = pipeline_args.denovo_num_introns
        args.denovo_splice_support = pipeline_args.denovo_splice_support
        args.denovo_exon_support = pipeline_args.denovo_exon_support
        args.denovo_ignore_novel_genes = pipeline_args.denovo_ignore_novel_genes
        args.denovo_novel_end_distance = pipeline_args.denovo_novel_end_distance
        args.denovo_allow_unsupported = pipeline_args.denovo_allow_unsupported
        args.denovo_allow_bad_annot_or_tm = pipeline_args.denovo_allow_bad_annot_or_tm
        args.require_pacbio_support = pipeline_args.require_pacbio_support
        args.in_species_rna_support_only = pipeline_args.in_species_rna_support_only
        args.filter_overlapping_genes = pipeline_args.filter_overlapping_genes
        return args

    def validate(self):
        pass

    def requires(self):
        self.validate()
        pipeline_args = self.get_pipeline_args()
        for target_genome in pipeline_args.target_genomes:
            yield self.clone(ConsensusDriverTask, genome=target_genome)


class ConsensusDriverTask(RebuildableTask):
    """
    Driver task for performing consensus finding.
    """
    genome = luigi.Parameter()

    def output(self):
        consensus_args = self.get_module_args(Consensus, genome=self.genome)
        yield luigi.LocalTarget(consensus_args.metrics_json)
        yield luigi.LocalTarget(consensus_args.consensus_gp)
        yield luigi.LocalTarget(consensus_args.consensus_gp_info)
        yield luigi.LocalTarget(consensus_args.consensus_gff3)
        yield luigi.LocalTarget(consensus_args.consensus_fasta)
        yield luigi.LocalTarget(consensus_args.consensus_protein_fasta)

    def requires(self):
        pipeline_args = self.get_pipeline_args()
        yield self.clone(EvaluateTransMap)
        yield self.clone(EvaluateTranscripts)
        yield self.clone(Hgm)
        yield self.clone(AlignTranscripts)
        yield self.clone(ReferenceFiles)
        yield self.clone(EvaluateTransMap)
        yield self.clone(TransMap)
        if pipeline_args.augustus_pb:
            yield self.clone(AugustusPb)
            yield self.clone(IsoSeqTranscripts)
            yield self.clone(FindDenovoParents, mode='augPB')
        if pipeline_args.augustus_cgp:
            yield self.clone(AugustusCgp)
            yield self.clone(FindDenovoParents, mode='augCGP')
        if self.genome in pipeline_args.external_ref_genomes:
            yield self.clone(FindDenovoParents, mode='exRef')

    def run(self):
        consensus_args = self.get_module_args(Consensus, genome=self.genome)
        logger.info('Generating consensus gene set for {}.'.format(self.genome))
        metrics_dict = generate_consensus(consensus_args)
        metrics_json = self.output().next()
        PipelineTask.write_metrics(metrics_dict, metrics_json)


class Plots(RebuildableTask):
    """
    Produce final analysis plots
    """
    @staticmethod
    def get_args(pipeline_args):
        base_dir = os.path.join(pipeline_args.out_dir, 'plots')
        ordered_genomes = tools.hal.build_genome_order(pipeline_args.hal, pipeline_args.ref_genome,
                                                       pipeline_args.target_genomes,
                                                       pipeline_args.annotate_ancestors)
        args = tools.misc.HashableNamespace()
        args.ordered_genomes = ordered_genomes
        # plots derived from transMap results
        args.tm_coverage = luigi.LocalTarget(os.path.join(base_dir, 'transmap_coverage.pdf'))
        args.tm_identity = luigi.LocalTarget(os.path.join(base_dir, 'transmap_identity.pdf'))
        # plots derived from transMap filtering
        args.paralogy = luigi.LocalTarget(os.path.join(base_dir, 'paralogy.pdf'))
        args.unfiltered_paralogy = luigi.LocalTarget(os.path.join(base_dir, 'unfiltered_paralogy.pdf'))
        args.gene_collapse = luigi.LocalTarget(os.path.join(base_dir, 'gene_family_collapse.pdf'))
        # plots derived from transcript alignment / consensus finding
        args.coverage = luigi.LocalTarget(os.path.join(base_dir, 'coverage.pdf'))
        args.identity = luigi.LocalTarget(os.path.join(base_dir, 'identity.pdf'))
        args.completeness = luigi.LocalTarget(os.path.join(base_dir, 'completeness.pdf'))
        args.consensus_extrinsic_support = luigi.LocalTarget(os.path.join(base_dir, 'consensus_extrinsic_support.pdf'))
        args.consensus_annot_support = luigi.LocalTarget(os.path.join(base_dir, 'consensus_annotation_support.pdf'))
        args.tx_modes = luigi.LocalTarget(os.path.join(base_dir, 'transcript_modes.pdf'))
        args.indel = luigi.LocalTarget(os.path.join(base_dir, 'coding_indels.pdf'))
        args.missing = luigi.LocalTarget(os.path.join(base_dir, 'missing_genes_transcripts.pdf'))
        # plots that depend on execution mode
        if pipeline_args.augustus is True:
            args.improvement = luigi.LocalTarget(os.path.join(base_dir, 'augustus_improvement.pdf'))
        if 'augCGP' in pipeline_args.modes or 'augPB' in pipeline_args.modes:
            args.denovo = luigi.LocalTarget(os.path.join(base_dir, 'denovo.pdf'))
        if 'augPB' in pipeline_args.modes:
            args.pb_support = luigi.LocalTarget(os.path.join(base_dir, 'IsoSeq_isoform_validation.pdf'))
            args.pb_genomes = pipeline_args.isoseq_genomes
        args.split_genes = luigi.LocalTarget(os.path.join(base_dir, 'split_genes.pdf'))
        # input data
        args.metrics_jsons = OrderedDict([[genome, Consensus.get_args(pipeline_args, genome).metrics_json]
                                          for genome in ordered_genomes])
        args.tm_jsons = OrderedDict([[genome, TransMap.get_args(pipeline_args, genome).metrics_json]
                                     for genome in ordered_genomes])
        args.annotation_db = PipelineTask.get_database(pipeline_args, pipeline_args.ref_genome)
        args.dbs = OrderedDict([[genome, PipelineTask.get_database(pipeline_args, genome)]
                                for genome in ordered_genomes])
        args.in_species_rna_support_only = pipeline_args.in_species_rna_support_only
        return args

    def output(self):
        pipeline_args = self.get_pipeline_args()
        args = Plots.get_args(pipeline_args)
        return [p for p in args.__dict__.itervalues() if isinstance(p, luigi.LocalTarget)]

    def requires(self):
        yield self.clone(Consensus)
        yield self.clone(EvaluateTransMap)
        yield self.clone(EvaluateTranscripts)
        yield self.clone(Hgm)
        yield self.clone(ReferenceFiles)
        yield self.clone(EvaluateTransMap)
        yield self.clone(TransMap)

    def run(self):
        pipeline_args = self.get_pipeline_args()
        logger.info('Generating plots.')
        generate_plots(Plots.get_args(pipeline_args))


class ReportStats(PipelineTask):
    """
    Reports all the stats at the end of the pipeline
    """
    def requires(self):
        yield self.clone(PrepareFiles)
        yield self.clone(BuildDb)
        yield self.clone(Chaining)
        yield self.clone(TransMap)
        yield self.clone(EvaluateTransMap)
        if self.augustus is True:
            yield self.clone(Augustus)
        if self.augustus_cgp is True:
            yield self.clone(AugustusCgp)
            yield self.clone(FindDenovoParents, mode='augCGP')
        if self.augustus_pb is True:
            yield self.clone(AugustusPb)
            yield self.clone(FindDenovoParents, mode='augPB')
            yield self.clone(IsoSeqTranscripts)
        yield self.clone(Hgm)
        yield self.clone(AlignTranscripts)
        yield self.clone(EvaluateTranscripts)
        yield self.clone(Consensus)
        yield self.clone(Plots)
        if self.assembly_hub is True:
            yield self.clone(AssemblyHub)

    def output(self):
        # dumb -- need it to be something
        pipeline_args = self.get_pipeline_args()
        tools.fileOps.ensure_file_dir(pipeline_args.stats_db)
        conn_str = 'sqlite:///{}'.format(pipeline_args.stats_db)
        return luigi.contrib.sqla.SQLAlchemyTarget(connection_string=conn_str,
                                                   target_table='stats',
                                                   update_id='_'.join(['stats', str(hash(pipeline_args))]))

    def run(self):
        pipeline_args = self.get_pipeline_args()
        luigi_stats = tools.sqlInterface.load_luigi_stats(pipeline_args.stats_db, 'stats')
        
        try:
            toil_stats = tools.sqlInterface.load_luigi_stats(pipeline_args.stats_db, 'toil_stats')
        except ValueError:
            logger.warning('Toil task already ran, therefore no stats')
        else:
            core_time = round(sum(luigi_stats.ProcessingTime) / 3600, 1)
            toil_core_time = round(sum(toil_stats.TotalTime) / 3600, 1)
            total = core_time + toil_core_time
            logger.info('Local core time: {:,} hours. Toil core time: {:,} hours. '
                        'Total computation time: {:,} hours.'.format(core_time, toil_core_time, total))
        self.output().touch()


class AssemblyHub(PipelineWrapperTask):
    """
    Construct an assembly hub out of all the results
    """
    def requires(self):
        tools.fileOps.ensure_dir(self.out_dir)
        yield self.clone(CreateDirectoryStructure)
        yield self.clone(CreateTracks)


class CreateDirectoryStructure(RebuildableTask):
    """
    Constructs the directory structure. Creates symlinks for all relevant files.
    """
    @staticmethod
    def get_args(pipeline_args):
        args = tools.misc.HashableNamespace()
        args.genomes = list(pipeline_args.target_genomes) + [pipeline_args.ref_genome]
        args.out_dir = os.path.join(pipeline_args.out_dir, 'assemblyHub')
        args.hub_txt = os.path.join(args.out_dir, 'hub.txt')
        args.genomes_txt = os.path.join(args.out_dir, 'genomes.txt')
        args.groups_txt = os.path.join(args.out_dir, 'groups.txt')
        genome_files = frozendict({genome: GenomeFiles.get_args(pipeline_args, genome) for genome in args.genomes})
        sizes = {}
        twobits = {}
        trackdbs = {}
        for genome, genome_file in genome_files.iteritems():
            sizes[genome] = (genome_file.sizes, os.path.join(args.out_dir, genome, 'chrom.sizes'))
            twobits[genome] = (genome_file.two_bit, os.path.join(args.out_dir, genome, '{}.2bit'.format(genome)))
            trackdbs[genome] = os.path.join(args.out_dir, genome, 'trackDb.txt')
        args.sizes = frozendict(sizes)
        args.twobits = frozendict(twobits)
        args.trackdbs = frozendict(trackdbs)
        args.hal = os.path.join(args.out_dir, os.path.basename(pipeline_args.hal))
        return args

    def requires(self):
        yield self.clone(Consensus)
        yield self.clone(EvaluateTransMap)
        yield self.clone(EvaluateTranscripts)
        yield self.clone(Hgm)
        yield self.clone(ReferenceFiles)
        yield self.clone(EvaluateTransMap)
        yield self.clone(TransMap)

    def output(self):
        pipeline_args = self.get_pipeline_args()
        args = CreateDirectoryStructure.get_args(pipeline_args)
        yield luigi.LocalTarget(args.hub_txt)
        yield luigi.LocalTarget(args.genomes_txt)
        yield luigi.LocalTarget(args.groups_txt)
        yield luigi.LocalTarget(args.hal)
        for local_path, hub_path in args.sizes.itervalues():
            yield luigi.LocalTarget(hub_path)
        for local_path, hub_path in args.twobits.itervalues():
            yield luigi.LocalTarget(hub_path)

    def run(self):
        pipeline_args = self.get_pipeline_args()
        args = CreateDirectoryStructure.get_args(pipeline_args)
        tools.fileOps.ensure_file_dir(args.out_dir)

        # write the hub.txt file
        with luigi.LocalTarget(args.hub_txt).open('w') as outf:
            outf.write(hub_str.format(hal=os.path.splitext(os.path.basename(pipeline_args.hal))[0],
                                      email=pipeline_args.hub_email))

        # write the groups.txt file
        with luigi.LocalTarget(args.groups_txt).open('w') as outf:
            outf.write(groups_str)

        # write the genomes.txt file, construct a dir
        with luigi.LocalTarget(args.genomes_txt).open('w') as outf:
            for genome, (sizes_local_path, sizes_hub_path) in args.sizes.iteritems():
                outf.write(genome_str.format(genome=genome, default_pos=find_default_pos(sizes_local_path)))

        # link the hal
        shutil.copy(pipeline_args.hal, args.hal)

        # construct a directory for each genome
        for genome, (sizes_local_path, sizes_hub_path) in args.sizes.iteritems():
            tools.fileOps.ensure_file_dir(sizes_hub_path)
            shutil.copy(sizes_local_path, sizes_hub_path)
            twobit_local_path, twobit_hub_path = args.twobits[genome]
            shutil.copy(twobit_local_path, twobit_hub_path)


class CreateTracks(PipelineWrapperTask):
    """
    Wrapper task for track creation.
    """
    def validate(self):
        for tool in ['bedSort', 'pslToBigPsl', 'wiggletools', 'wigToBigWig']:#, 'bamCoverage']:
            if not tools.misc.is_exec(tool):
                raise ToolMissingException('Tool {} not in global path.'.format(tool))

    def requires(self):
        self.validate()
        pipeline_args = self.get_pipeline_args()
        for genome in pipeline_args.target_genomes:
            yield self.clone(CreateTracksDriverTask, genome=genome)
            yield self.clone(CreateTrackDbs, genome=genome)
        yield self.clone(CreateTracksDriverTask, genome=pipeline_args.ref_genome)
        yield self.clone(CreateTrackDbs, genome=pipeline_args.ref_genome)


class CreateTracksDriverTask(PipelineWrapperTask):
    """
    Dynamically generates each track task, the combines the results into the final trackDb.
    """
    genome = luigi.Parameter()

    def requires(self):
        pipeline_args = self.get_pipeline_args()
        if self.genome not in pipeline_args.target_genomes and self.genome != pipeline_args.ref_genome:
            return
        directory_args = CreateDirectoryStructure.get_args(pipeline_args)
        out_dir = os.path.join(directory_args.out_dir, self.genome)
        if pipeline_args.augustus_cgp is True and self.genome in pipeline_args.target_genomes:
            yield self.clone(DenovoTrack, track_path=os.path.join(out_dir, 'augustus_cgp.bb'),
                             trackdb_path=os.path.join(out_dir, 'augustus_cgp.txt'), mode='augCGP')
        if pipeline_args.augustus_pb is True and self.genome in pipeline_args.isoseq_genomes:
            yield self.clone(DenovoTrack, track_path=os.path.join(out_dir, 'augustus_pb.bb'),
                             trackdb_path=os.path.join(out_dir, 'augustus_pb.txt'), mode='augPB')

        if self.genome in pipeline_args.annotation_genomes:
            if self.genome == pipeline_args.ref_genome:
                annotation_gp = ReferenceFiles.get_args(pipeline_args).annotation_gp
                annotation_genome = pipeline_args.ref_genome
            else:
                annotation_gp = ExternalReferenceFiles.get_args(pipeline_args, self.genome).annotation_gp
                annotation_genome = self.genome
            yield self.clone(BgpTrack, track_path=os.path.join(out_dir, 'annotation.bb'),
                             trackdb_path=os.path.join(out_dir, 'annotation.txt'),
                             genepred_path=annotation_gp, label=os.path.splitext(os.path.basename(annotation_gp))[0],
                             annotation_genome=annotation_genome)

        if self.genome in pipeline_args.target_genomes:
            yield self.clone(ConsensusTrack, track_path=os.path.join(out_dir, 'consensus.bb'),
                             trackdb_path=os.path.join(out_dir, 'consensus.txt'))

            tx_modes = ['transMap']
            if pipeline_args.augustus is True:
                tx_modes.append('augTM')
                if self.genome in pipeline_args.rnaseq_genomes:
                    tx_modes.append('augTMR')
            yield self.clone(EvaluationTrack, track_path=os.path.join(out_dir, 'evaluation.bb'),
                             trackdb_path=os.path.join(out_dir, 'evaluation.txt'),
                             tx_modes=tuple(tx_modes))

            tm_args = TransMap.get_args(pipeline_args, self.genome)
            yield self.clone(TransMapTrack, track_path=os.path.join(out_dir, 'transmap.bb'),
                             trackdb_path=os.path.join(out_dir, 'transmap.txt'))
            yield self.clone(BgpTrack, track_path=os.path.join(out_dir, 'filtered_transmap.bb'),
                             trackdb_path=os.path.join(out_dir, 'filtered_transmap.txt'),
                             genepred_path=tm_args.filtered_tm_gp, label='Filtered transMap', visibility='hide',
                             annotation_genome=pipeline_args.ref_genome)

            if pipeline_args.augustus is True and self.genome in pipeline_args.rnaseq_genomes:
                yield self.clone(AugustusTrack, track_path=os.path.join(out_dir, 'augustus.bb'),
                                 trackdb_path=os.path.join(out_dir, 'augustus.txt'))

        if self.genome in pipeline_args.isoseq_genomes:
            isoseq_bams = []
            # add a number to make names unique
            for i, bam in enumerate(pipeline_args.cfg['ISO_SEQ_BAM'][self.genome]):
                new_bam = os.path.join(out_dir, '{}_{}'.format(i, os.path.basename(bam)))
                isoseq_bams.append((bam, new_bam))
            yield self.clone(IsoSeqBamTrack, trackdb_path=os.path.join(out_dir, 'isoseq_bams.txt'),
                             isoseq_bams=tuple(isoseq_bams))

        if self.genome in pipeline_args.rnaseq_genomes:
            yield self.clone(SpliceTrack, track_path=os.path.join(out_dir, 'splices.bb'),
                             trackdb_path=os.path.join(out_dir, 'splices.txt'))
            # expression is disabled until I fix wiggletools (bamCoverage is needed)
            #if self.genome not in pipeline_args.intron_only_genomes:
            #    yield self.clone(ExpressionTracks, max_track_path=os.path.join(out_dir, 'max_expression.bw'),
            #                     median_track_path=os.path.join(out_dir, 'median_expression.bw'),
            #                     trackdb_path=os.path.join(out_dir, 'expression.txt'))


class CreateTrackDbs(RebuildableTask):
    """Create the final trackDb entries"""
    genome = luigi.Parameter()

    def requires(self):
        return self.clone(CreateTracksDriverTask)

    def output(self):
        pipeline_args = self.get_pipeline_args()
        directory_args = CreateDirectoryStructure.get_args(pipeline_args)
        return luigi.LocalTarget(directory_args.trackdbs[self.genome])

    def run(self):
        pipeline_args = self.get_pipeline_args()
        directory_args = CreateDirectoryStructure.get_args(pipeline_args)
        out_dir = os.path.join(directory_args.out_dir, self.genome)
        org_str = construct_org_str(directory_args.genomes)
        with self.output().open('w') as outf:
            for f in os.listdir(out_dir):
                if f.endswith('.txt'):
                    outf.write('include {}\n'.format(f))
            outf.write('\n\n')

            outf.write(snake_composite.format(org_str=org_str))
            for genome in directory_args.genomes:
                # by default, only the reference genome is visible unless we are on the reference, then all are
                if self.genome == pipeline_args.ref_genome:
                    if genome == pipeline_args.ref_genome:
                        visibility = 'hide'
                    else:
                        visibility = 'full'
                else:
                    visibility = 'hide' if genome != pipeline_args.ref_genome else 'full'
                hal_path = '../{}'.format(os.path.basename(pipeline_args.hal))
                outf.write(snake_template.format(genome=genome, hal_path=hal_path, visibility=visibility))


class DenovoTrack(TrackTask):
    """Constructs a denovo track"""
    mode = luigi.Parameter()

    def run(self):
        def find_rgb(s):
            if s.AssignedGeneId is None and s.AlternativeGeneIds is None:
                return '175,87,207'  # both null -> purple (denovo)
            elif s.AssignedGeneId is None and s.AlternativeGeneIds is not None:
                return '87,207,175'  # no assigned -> teal (possible_paralog)
            return '0'

        def find_alternative_gene_names(s, annotation_info):
            if s.AlternativeGeneIds is None:
                return 'N/A'
            r = {tools.misc.slice_df(annotation_info, gene).iloc[0].GeneName for
                 gene in s.AlternativeGeneIds.split(',')}
            return ','.join(r)

        pipeline_args = self.get_pipeline_args()
        track, trackdb = self.output()
        chrom_sizes = GenomeFiles.get_args(pipeline_args, self.genome).sizes
        # load database information
        db_path = pipeline_args.dbs[self.genome]
        alt_names = load_alt_names(db_path, [self.mode])
        denovo_hgm_df = load_hgm_vectors(db_path, self.mode).drop(['GeneId', 'TranscriptId'], axis=1)
        denovo_df = pd.merge(denovo_hgm_df, alt_names, on='AlignmentId').set_index('AlignmentId')
        annotation_info = tools.sqlInterface.load_annotation(pipeline_args.dbs[pipeline_args.ref_genome])
        annotation_info = annotation_info.set_index('GeneId')

        if self.mode == 'augCGP':
            augustus_gp = AugustusCgp.get_args(pipeline_args).augustus_cgp_gp[self.genome]
        else:
            augustus_gp = AugustusPb.get_args(pipeline_args, self.genome).augustus_pb_gp

        tmp = luigi.LocalTarget(is_tmp=True)
        as_file = luigi.LocalTarget(is_tmp=True)

        with as_file.open('w') as outf:
            outf.write(denovo_as)

        with tmp.open('w') as outf:
            for tx in tools.transcripts.gene_pred_iterator(augustus_gp):
                s = denovo_df.ix[tx.name]
                alternative_gene_ids = 'N/A' if s.AlternativeGeneIds is None else s.AlternativeGeneIds
                intron_rna = ','.join(map(str, s.IntronRnaSupport))
                exon_rna = ','.join(map(str, s.ExonRnaSupport))
                intron_annot = ','.join(map(str, s.IntronAnnotSupport))
                exon_annot = ','.join(map(str, s.ExonAnnotSupport))
                if s.AssignedGeneId is None:
                    assigned_gene_id = gene_name = gene_type = alternative_gene_names = 'N/A'
                else:
                    a = tools.misc.slice_df(annotation_info, s.AssignedGeneId).iloc[0]
                    gene_name = a.GeneName
                    gene_type = a.GeneBiotype
                    assigned_gene_id = s.AssignedGeneId
                    alternative_gene_names = find_alternative_gene_names(s, annotation_info)
                block_starts, block_sizes, exon_frames = tools.transcripts.create_bed_info_gp(tx)
                row = [tx.chromosome, tx.start, tx.stop, tx.name, tx.score, tx.strand, tx.thick_start,
                       tx.thick_stop, find_rgb(s), tx.block_count, block_sizes, block_starts,
                       gene_name, tx.cds_start_stat, tx.cds_end_stat, exon_frames,
                       gene_type, assigned_gene_id, alternative_gene_ids, alternative_gene_names,
                       exon_annot, exon_rna, intron_annot, intron_rna]
                tools.fileOps.print_row(outf, row)
        tools.procOps.run_proc(['bedSort', tmp.path, tmp.path])

        with tools.fileOps.TemporaryFilePath() as out_path:
            cmd = ['bedToBigBed', '-extraIndex=assignedGeneId,name,name2',
                   '-type=bed12+8', '-tab', '-as={}'.format(as_file.path), tmp.path, chrom_sizes, out_path]
            tools.procOps.run_proc(cmd, stderr='/dev/null')
            tools.fileOps.atomic_install(out_path, track.path)

        label = 'AugustusCGP' if self.mode == 'augCGP' else 'AugustusPB'
        description = 'Comparative Augustus' if self.mode == 'augCGP' else 'PacBio Augustus'
        with trackdb.open('w') as outf:
            outf.write(denovo_template.format(name='augustus_{}_{}'.format(self.mode, self.genome),
                                              short_label=label, long_label=label, description=description,
                                              path=os.path.basename(track.path)))


class BgpTrack(TrackTask):
    """Constructs a standard modified bigGenePred track"""
    genepred_path = luigi.Parameter()
    label = luigi.Parameter()
    annotation_genome = luigi.Parameter()
    visibility = luigi.Parameter(default='pack')

    def run(self):
        def find_rgb(info):
            """blue for coding, green for non-coding"""
            if info.TranscriptBiotype == 'protein_coding':
                return '76,85,212'
            return '85,212,76'

        def convert_case(snake_str):
            components = snake_str.split('_')
            return ''.join(x.title() for x in components)

        pipeline_args = self.get_pipeline_args()
        track, trackdb = self.output()
        chrom_sizes = GenomeFiles.get_args(pipeline_args, self.genome).sizes
        annotation_info = tools.sqlInterface.load_annotation(pipeline_args.dbs[self.annotation_genome])
        # hacky way to make columns consistent
        if 'transcript_id' in annotation_info.columns:
            annotation_info.columns = [convert_case(c) for c in annotation_info.columns]
        annotation_info = annotation_info.set_index('TranscriptId')

        tmp = luigi.LocalTarget(is_tmp=True)
        as_file = luigi.LocalTarget(is_tmp=True)

        with as_file.open('w') as outf:
            outf.write(modified_bgp_as)

        with tmp.open('w') as outf:
            for tx in tools.transcripts.gene_pred_iterator(self.genepred_path):
                s = annotation_info.ix[tools.nameConversions.strip_alignment_numbers(tx.name)]
                block_starts, block_sizes, exon_frames = tools.transcripts.create_bed_info_gp(tx)
                row = [tx.chromosome, tx.start, tx.stop, s.TranscriptName, tx.score, tx.strand, tx.thick_start,
                       tx.thick_stop, find_rgb(s), tx.block_count, block_sizes, block_starts,
                       s.GeneName, tx.cds_start_stat, tx.cds_end_stat, exon_frames,
                       tx.name, s.GeneId, s.TranscriptBiotype, s.GeneBiotype]
                tools.fileOps.print_row(outf, row)
        tools.procOps.run_proc(['bedSort', tmp.path, tmp.path])

        with tools.fileOps.TemporaryFilePath() as out_path:
            cmd = ['bedToBigBed', '-extraIndex=name,name2,geneId,transcriptId',
                   '-type=bed12+8', '-tab', '-as={}'.format(as_file.path), tmp.path, chrom_sizes, out_path]
            tools.procOps.run_proc(cmd, stderr='/dev/null')
            tools.fileOps.atomic_install(out_path, track.path)

        with trackdb.open('w') as outf:
            sanitized_label = self.label.replace(' ', '_').replace('.', '_')
            outf.write(bgp_template.format(name='{}_{}'.format(sanitized_label, self.genome),
                                           label=self.label, visibility=self.visibility,
                                           path=os.path.basename(track.path)))


class ConsensusTrack(TrackTask):
    """Constructs a modified bigGenePred for consensus gene sets"""
    def run(self):
        def find_rgb(info):
            """red for failed, blue for coding, green for non-coding, purple for denovo"""
            if info.transcript_biotype == 'unknown_likely_coding':
                return '135,76,212'
            elif info.transcript_biotype == 'protein_coding':
                return '76,85,212'
            return '85,212,76'

        pipeline_args = self.get_pipeline_args()
        track, trackdb = self.output()
        chrom_sizes = GenomeFiles.get_args(pipeline_args, self.genome).sizes
        consensus_args = Consensus.get_args(pipeline_args, self.genome)
        consensus_gp_info = pd.read_csv(consensus_args.consensus_gp_info, sep='\t',
                                        header=0, na_filter=False).set_index('transcript_id')

        has_rnaseq = len(pipeline_args.rnaseq_genomes) > 0
        has_pb = 'pacbio_isoform_supported' in consensus_gp_info.columns

        tmp_gp = luigi.LocalTarget(is_tmp=True)
        as_file = luigi.LocalTarget(is_tmp=True)

        with tmp_gp.open('w') as outf:
            for tx in tools.transcripts.gene_pred_iterator(consensus_args.consensus_gp):
                info = consensus_gp_info.ix[tx.name]
                block_starts, block_sizes, exon_frames = tools.transcripts.create_bed_info_gp(tx)
                tx_name = info.source_transcript_name if info.source_transcript_name != 'N/A' else tx.name
                row = [tx.chromosome, tx.start, tx.stop, tx_name, tx.score, tx.strand,
                       tx.thick_start, tx.thick_stop, find_rgb(info), tx.block_count, block_sizes, block_starts,
                       info.source_gene_common_name, tx.cds_start_stat, tx.cds_end_stat, exon_frames,
                       tx.name, info.transcript_biotype, tx.name2, info.gene_biotype, info.source_gene,
                       info.source_transcript, info.alignment_id, info.alternative_source_transcripts,
<<<<<<< HEAD
                       info.paralogy, info.unfiltered_paralogy, info.get('collapsed_gene_ids'), info.get('collapsed_gene_names'),
=======
                       info.paralogy, info.get('collapsed_gene_ids'), info.get('collapsed_gene_names'),
>>>>>>> 87db84cf
                       info.frameshift, info.exon_annotation_support,
                       info.intron_annotation_support, info.transcript_class, info.transcript_modes,
                       info.valid_start, info.valid_stop, info.proper_orf]
                if has_rnaseq:
                    row.extend([info.intron_rna_support, info.exon_rna_support])
                if has_pb:
                    row.append(info.pacbio_isoform_supported)
                tools.fileOps.print_row(outf, row)

        with as_file.open('w') as outf:
            as_str = construct_consensus_gp_as(has_rnaseq, has_pb)
            outf.write(as_str)
        tools.procOps.run_proc(['bedSort', tmp_gp.path, tmp_gp.path])
        with tools.fileOps.TemporaryFilePath() as out_path:
            cmd = ['bedToBigBed', '-extraIndex=name,name2,txId,geneName,sourceGene,sourceTranscript,alignmentId',
                   '-type=bed12+23', '-tab', '-as={}'.format(as_file.path), tmp_gp.path, chrom_sizes, out_path]
            tools.procOps.run_proc(cmd, stderr='/dev/null')
            tools.fileOps.atomic_install(out_path, track.path)

        with trackdb.open('w') as outf:
            outf.write(consensus_template.format(genome=self.genome, path=os.path.basename(track.path)))


class EvaluationTrack(TrackTask):
    """Constructs the consensus evaluation track"""
    tx_modes = luigi.TupleParameter()

    def run(self):
        def load_evals(tx_mode):
            """Loads the error tracks from the database"""
            cds_table = tools.sqlInterface.tables['CDS'][tx_mode]['evaluation']
            mrna_table = tools.sqlInterface.tables['mRNA'][tx_mode]['evaluation']
            cds_df = pd.read_sql_table(cds_table.__tablename__, engine).set_index('AlignmentId')
            mrna_df = pd.read_sql_table(mrna_table.__tablename__, engine).set_index('AlignmentId')
            return {'CDS': cds_df, 'mRNA': mrna_df}

        pipeline_args = self.get_pipeline_args()
        track, trackdb = self.output()
        chrom_sizes = GenomeFiles.get_args(pipeline_args, self.genome).sizes
        engine = tools.sqlInterface.create_engine('sqlite:///' + pipeline_args.dbs[self.genome])
        evals = {tx_mode: load_evals(tx_mode) for tx_mode in self.tx_modes}
        consensus_args = Consensus.get_args(pipeline_args, self.genome)
        consensus_gp_info = pd.read_csv(consensus_args.consensus_gp_info, sep='\t',
                                        header=0, na_filter=False).set_index('transcript_id')
        aln_ids = set(consensus_gp_info.alignment_id)
        rows = []
        for aln_id in aln_ids:
            tx_mode = tools.nameConversions.alignment_type(aln_id)
            if tx_mode not in ['transMap', 'augTM', 'augTMR']:
                continue
            mode = 'CDS'
            df = tools.misc.slice_df(evals[tx_mode][mode], aln_id)
            if len(df) == 0:
                mode = 'mRNA'
                df = tools.misc.slice_df(evals[tx_mode][mode], aln_id)
            for tx_id, s in df.iterrows():
                bed = s.tolist()
                bed[3] = '/'.join([tx_id, bed[3], mode])
                rows.append(bed)

        tmp = luigi.LocalTarget(is_tmp=True)
        with tmp.open('w') as tmp_handle:
            tools.fileOps.print_rows(tmp_handle, rows)
        tools.procOps.run_proc(['bedSort', tmp.path, tmp.path])
        with tools.fileOps.TemporaryFilePath() as out_path:
            cmd = ['bedToBigBed', '-type=bed12', '-tab', tmp.path, chrom_sizes, out_path]
            tools.procOps.run_proc(cmd, stderr='/dev/null')
            tools.fileOps.atomic_install(out_path, track.path)


        with trackdb.open('w') as outf:
            outf.write(error_template.format(genome=self.genome, path=os.path.basename(track.path)))


class TransMapTrack(TrackTask):
    """Constructs the transMap bigPsl"""
    def run(self):
        pipeline_args = self.get_pipeline_args()
        track, trackdb = self.output()
        chrom_sizes = GenomeFiles.get_args(pipeline_args, self.genome).sizes
        fasta = ReferenceFiles.get_args(pipeline_args).transcript_fasta
        tm_args = TransMap.get_args(pipeline_args, self.genome)

        # we have to construct a reference CDS file as well as rename the reference fasta to the new names
        mrna = luigi.LocalTarget(is_tmp=True)
        cds = luigi.LocalTarget(is_tmp=True)
        tmp = luigi.LocalTarget(is_tmp=True)
        as_file = luigi.LocalTarget(is_tmp=True)
        seq_dict = tools.bio.get_sequence_dict(fasta)
        ref_tx_dict = tools.transcripts.get_gene_pred_dict(ReferenceFiles.get_args(pipeline_args).annotation_gp)
        with cds.open('w') as cds_handle, mrna.open('w') as mrna_handle:
            for tx in tools.transcripts.gene_pred_iterator(tm_args.tm_gp):
                ref_tx = ref_tx_dict[tools.nameConversions.strip_alignment_numbers(tx.name)]
                tools.bio.write_fasta(mrna_handle, tx.name, str(seq_dict[ref_tx.name]))
                if ref_tx.cds_size == 0:  # non-coding txs have no cds interval
                    start = stop = 0
                else:
                    start = ref_tx.cds_coordinate_to_mrna(0) + ref_tx.offset
                    stop = start + ref_tx.cds_size - ((ref_tx.cds_size - ref_tx.offset) % 3)
                cds_handle.write('{}\t{}..{}\n'.format(tx.name, start + 1, stop))

        with tmp.open('w') as outf:
            cmd = [['pslToBigPsl', '-cds={}'.format(cds.path), '-fa={}'.format(mrna.path), tm_args.tm_psl, 'stdout'],
                   ['bedSort', '/dev/stdin', '/dev/stdout']]
            tools.procOps.run_proc(cmd, stdout=outf, stderr='/dev/null')

        with as_file.open('w') as outf:
            outf.write(bigpsl)

        with tools.fileOps.TemporaryFilePath() as out_path:
            cmd = ['bedToBigBed', '-type=bed12+13', '-tab', '-extraIndex=name',
                   '-as={}'.format(as_file.path), tmp.path, chrom_sizes, out_path]
            tools.procOps.run_proc(cmd, stderr='/dev/null')
            tools.fileOps.atomic_install(out_path, track.path)

        with trackdb.open('w') as outf:
            outf.write(bigpsl_template.format(name='transmap_{}'.format(self.genome), short_label='transMap',
                                              long_label='transMap', path=os.path.basename(track.path),
                                              visibility='pack'))


class AugustusTrack(TrackTask):
    """Constructs a combined TM(R) track"""
    def run(self):
        pipeline_args = self.get_pipeline_args()
        track, trackdb = self.output()
        chrom_sizes = GenomeFiles.get_args(pipeline_args, self.genome).sizes
        annotation_info = tools.sqlInterface.load_annotation(pipeline_args.dbs[pipeline_args.ref_genome])
        annotation_info = annotation_info.set_index('TranscriptId')
        aug_args = Augustus.get_args(pipeline_args, self.genome)
        tm_gp = aug_args.augustus_tm_gp
        if self.genome in pipeline_args.rnaseq_genomes:
            tmr_gp = aug_args.augustus_tmr_gp
        else:
            tmr_gp = None

        with tools.fileOps.TemporaryFilePath() as tmp, tools.fileOps.TemporaryFilePath() as as_file:
            with open(as_file, 'w') as outf:
                outf.write(modified_bgp_as)
            with open(tmp, 'w') as outf:
                for gp, color in zip(*[[tm_gp, tmr_gp], ['38,112,75', '112,38,75']]):
                    if gp is None:
                        continue
                    gp = tools.transcripts.gene_pred_iterator(gp)
                    for tx in gp:
                        s = annotation_info.ix[tools.nameConversions.strip_alignment_numbers(tx.name)]
                        block_starts, block_sizes, exon_frames = tools.transcripts.create_bed_info_gp(tx)
                        row = [tx.chromosome, tx.start, tx.stop, s.TranscriptName, tx.score, tx.strand, tx.thick_start,
                               tx.thick_stop, color, tx.block_count, block_sizes, block_starts,
                               s.GeneName, tx.cds_start_stat, tx.cds_end_stat, exon_frames,
                               tx.name, s.GeneId, s.TranscriptBiotype, s.GeneBiotype]
                        tools.fileOps.print_row(outf, row)
            tools.procOps.run_proc(['bedSort', tmp, tmp])

            with tools.fileOps.TemporaryFilePath() as out_path:
                cmd = ['bedToBigBed', '-extraIndex=name,name2,geneId,transcriptId',
                       '-type=bed12+8', '-tab', '-as={}'.format(as_file), tmp, chrom_sizes, out_path]
                tools.procOps.run_proc(cmd, stderr='/dev/null')
                tools.fileOps.atomic_install(out_path, track.path)

        with trackdb.open('w') as outf:
            outf.write(bgp_template.format(name='augustus_{}'.format(self.genome), label='AugustusTM(R)',
                                           path=os.path.basename(track.path), visibility='hide'))


class IsoSeqBamTrack(RebuildableTask):
    """Symlinks over IsoSeq bams"""
    genome = luigi.Parameter()
    trackdb_path = luigi.Parameter()
    isoseq_bams = luigi.TupleParameter()

    def output(self):
        r = [luigi.LocalTarget(new_bam) for bam, new_bam in self.isoseq_bams]
        r.extend([luigi.LocalTarget(x.path + '.bai') for x in r])
        return r, luigi.LocalTarget(self.trackdb_path)

    def requires(self):
        return self.clone(CreateDirectoryStructure), self.clone(Consensus)

    def run(self):
        bams, trackdb = self.output()
        with trackdb.open('w') as outf:
            outf.write(bam_composite_template.format(genome=self.genome))
            for bam, new_bam in self.isoseq_bams:
                shutil.copy(bam, new_bam)
                shutil.copy(bam + '.bai', new_bam + '.bai')
                name = os.path.splitext(os.path.basename(bam))[0].split('_', 1)[0]
                outf.write(bam_template.format(bam=os.path.basename(new_bam), name=name, genome=self.genome))


class SpliceTrack(TrackTask):
    """Constructs the splice junction track"""
    def run(self):
        def parse_entry(entry):
            """Converts a GFF entry to BED12"""
            start = int(entry[3]) - 1
            stop = int(entry[4])
            block_starts = '0,{}'.format(stop - start - 2)
            mult = int(tools.misc.parse_gff_attr_line(entry[-1])['mult'])
            return [entry[0], start, stop, 'SpliceJunction', mult, '.', start, stop, '204,124,45',
                    '2', '2,2', block_starts]

        pipeline_args = self.get_pipeline_args()
        track, trackdb = self.output()
        chrom_sizes = GenomeFiles.get_args(pipeline_args, self.genome).sizes
        hints_gff = BuildDb.get_args(pipeline_args, self.genome).hints_path

        entries = []
        for line in open(hints_gff):
            if '\tintron\t' in line and 'src=E' in line and 'mult' in line:
                parsed = parse_entry(line.split('\t'))
                if parsed[4] > 2:
                    entries.append(parsed)

        mults = [x[4] for x in entries]
        tot = sum(mults)
        # calculate junctions per thousand
        jpt = [1.0 * x * 10 ** 4 / tot for x in mults]
        for e, s in zip(*[entries, jpt]):
            e[4] = min(int(round(s)), 1000)

        # load to file
        tmp = luigi.LocalTarget(is_tmp=True)
        with tmp.open('w') as tmp_handle:
            tools.fileOps.print_rows(tmp_handle, entries)

        tools.procOps.run_proc(['bedSort', tmp.path, tmp.path])

        with tools.fileOps.TemporaryFilePath() as out_path:
            cmd = ['bedToBigBed', '-tab', tmp.path, chrom_sizes, out_path]
            tools.procOps.run_proc(cmd, stderr='/dev/null')
            tools.fileOps.atomic_install(out_path, track.path)

        with trackdb.open('w') as outf:
            outf.write(splice_template.format(genome=self.genome, path=os.path.basename(track.path)))


class ExpressionTracks(RebuildableTask):
    """Constructs the maximum and median expression tracks"""
    genome = luigi.Parameter()
    trackdb_path = luigi.Parameter()
    max_track_path = luigi.Parameter()
    median_track_path = luigi.Parameter()

    def output(self):
        return [luigi.LocalTarget(self.max_track_path), luigi.LocalTarget(self.median_track_path)], \
               luigi.LocalTarget(self.trackdb_path)

    def requires(self):
        return self.clone(CreateDirectoryStructure), self.clone(Consensus)

    def run(self):
        pipeline_args = self.get_pipeline_args()
        bams = list(pipeline_args.cfg['BAM'][self.genome])
        (max_track, median_track), trackdb = self.output()
        chrom_sizes = GenomeFiles.get_args(pipeline_args, self.genome).sizes

        with median_track.open('w') as outf:
            cmd = [['wiggletools', 'median'] + bams,
                   ['wigToBigWig', '-clip', '/dev/stdin', chrom_sizes, '/dev/stdout']]
            tools.procOps.run_proc(cmd, stdout=outf, stderr='/dev/null')

        with max_track.open('w') as outf:
            cmd = [['wiggletools', 'max'] + bams,
                   ['wigToBigWig', '-clip', '/dev/stdin', chrom_sizes, '/dev/stdout']]
            tools.procOps.run_proc(cmd, stdout=outf, stderr='/dev/null')

        with trackdb.open('w') as outf:
            outf.write(wiggle_template.format(genome=self.genome, mode='Median',
                                              path=os.path.basename(median_track.path), color='151,189,68'))
            outf.write(wiggle_template.format(genome=self.genome, mode='Maximum',
                                              path=os.path.basename(max_track.path), color='106,68,189'))


###
# assembly hub functions, including generating autoSql files
###


def find_default_pos(chrom_sizes, window_size=200000):
    """
    Returns a window_size window over the beginning of the largest chromosome
    :param chrom_sizes: chrom sizes file
    :param window_size: window size to extend from
    :return: string
    """
    sizes = [x.split() for x in open(chrom_sizes)]
    sorted_sizes = sorted(sizes, key=lambda (chrom, size): -int(size))
    return '{}:{}-{}'.format(sorted_sizes[0][0], 1, window_size)


def construct_org_str(genomes):
    """Constructs the organism string for the hal snakes. format is genome=genome space separated"""
    return ' '.join(['{0}={0}'.format(genome) for genome in genomes])


def construct_consensus_gp_as(has_rna, has_pb):
    """Dynamically generate an autosql file for consensus"""
    consensus_gp_as = '''table bigCat
"bigCat gene models"
    (
    string chrom;       "Reference sequence chromosome or scaffold"
    uint   chromStart;  "Start position in chromosome"
    uint   chromEnd;    "End position in chromosome"
    string name;        "Name"
    uint score;         "Score (0-1000)"
    char[1] strand;     "+ or - for strand"
    uint thickStart;    "Start of where display should be thick (start codon)"
    uint thickEnd;      "End of where display should be thick (stop codon)"
    uint reserved;       "RGB value (use R,G,B string in input file)"
    int blockCount;     "Number of blocks"
    int[blockCount] blockSizes; "Comma separated list of block sizes"
    int[blockCount] chromStarts; "Start positions relative to chromStart"
    string name2;       "Gene name"
    string cdsStartStat; "Status of CDS start annotation"
    string cdsEndStat;   "Status of CDS end annotation"
    int[blockCount] exonFrames; "Exon frame {0,1,2}, or -1 if no frame for exon"
    string txId; "Transcript ID"
    string type;        "Transcript type"
    string geneName;    "Gene ID"
    string geneType;    "Gene type"
    string sourceGene;    "Source gene ID"
    string sourceTranscript;    "Source transcript ID"
    string alignmentId;  "Alignment ID"
    lstring alternativeSourceTranscripts;    "Alternative source transcripts"
    lstring Paralogy;    "Paralogous alignment IDs"
    lstring UnfilteredParalogy;   "Unfiltered paralogous alignment IDs"
    lstring collapsedGeneIds;   "Collapsed Gene IDs"
    lstring collapsedGeneNames;  "Collapsed Gene Names"
    string frameshift;  "Frameshifted relative to source?"
    lstring exonAnnotationSupport;   "Exon support in reference annotation"
    lstring intronAnnotationSupport;   "Intron support in reference annotation"
    string transcriptClass;    "Transcript class"
    string transcriptModes;    "Transcript mode(s)"
    string validStart;         "Valid start codon"
    string validStop;          "Valid stop codon"
    string properOrf;           "Proper multiple of 3 ORF"
'''
    if has_rna:
        consensus_gp_as += '    lstring intronRnaSupport;   "RNA intron support"\n'
        consensus_gp_as += '    lstring exonRnaSupport;  "RNA exon support"\n'
    if has_pb:
        consensus_gp_as += '    string pbIsoformSupported;   "Is this transcript supported by IsoSeq?"'
    consensus_gp_as += '\n)\n'
    return consensus_gp_as


modified_bgp_as = '''table bigGenePred
"bigGenePred gene models"
    (
    string chrom;       "Reference sequence chromosome or scaffold"
    uint   chromStart;  "Start position in chromosome"
    uint   chromEnd;    "End position in chromosome"
    string name;        "Name"
    uint score;         "Score (0-1000)"
    char[1] strand;     "+ or - for strand"
    uint thickStart;    "Start of where display should be thick (start codon)"
    uint thickEnd;      "End of where display should be thick (stop codon)"
    uint reserved;       "RGB value (use R,G,B string in input file)"
    int blockCount;     "Number of blocks"
    int[blockCount] blockSizes; "Comma separated list of block sizes"
    int[blockCount] chromStarts; "Start positions relative to chromStart"
    string name2;       "Gene name"
    string cdsStartStat; "Status of CDS start annotation (none, unknown, incomplete, or complete)"
    string cdsEndStat;   "Status of CDS end annotation (none, unknown, incomplete, or complete)"
    int[blockCount] exonFrames; "Exon frame {0,1,2}, or -1 if no frame for exon"
    string transcriptId;  "Transcript ID"
    string geneId;    "Gene ID"
    string type;        "Transcript type"
    string geneType;    "Gene type"
    )

'''


denovo_as = '''table denovo
"denovo gene models"
    (
    string chrom;       "Reference sequence chromosome or scaffold"
    uint   chromStart;  "Start position in chromosome"
    uint   chromEnd;    "End position in chromosome"
    string name;        "Name"
    uint score;         "Score (0-1000)"
    char[1] strand;     "+ or - for strand"
    uint thickStart;    "Start of where display should be thick (start codon)"
    uint thickEnd;      "End of where display should be thick (stop codon)"
    uint reserved;       "RGB value (use R,G,B string in input file)"
    int blockCount;     "Number of blocks"
    int[blockCount] blockSizes; "Comma separated list of block sizes"
    int[blockCount] chromStarts; "Start positions relative to chromStart"
    string name2;       "Assigned gene name"
    string cdsStartStat; "Status of CDS start annotation (none, unknown, incomplete, or complete)"
    string cdsEndStat;   "Status of CDS end annotation (none, unknown, incomplete, or complete)"
    int[blockCount] exonFrames; "Exon frame {0,1,2}, or -1 if no frame for exon"
    string geneType;    "Assigned gene type"
    string assignedGeneId; "Assigned source gene ID"
    lstring alternativeGeneIds; "Alternative source gene IDs"
    lstring alternativeGeneNames; "Alternative source gene names"
    lstring exonAnnotationSupport;   "Exon support in reference annotation"
    lstring exonRnaSupport;  "RNA exon support"
    lstring intronAnnotationSupport;   "Intron support in reference annotation"
    lstring intronRnaSupport;   "RNA intron support"
    )
'''


bigpsl = '''table bigPsl
"bigPsl pairwise alignment"
    (
    string chrom;       "Reference sequence chromosome or scaffold"
    uint   chromStart;  "Start position in chromosome"
    uint   chromEnd;    "End position in chromosome"
    string name;        "Name"
    uint score;         "Score (0-1000)"
    char[1] strand;     "+ or - indicates whether the query aligns to the + or - strand on the reference"
    uint thickStart;    "Start of where display should be thick (start codon)"
    uint thickEnd;      "End of where display should be thick (stop codon)"
    uint reserved;       "RGB value (use R,G,B string in input file)"
    int blockCount;     "Number of blocks"
    int[blockCount] blockSizes; "Comma separated list of block sizes"
    int[blockCount] chromStarts; "Start positions relative to chromStart"
    uint    oChromStart;"Start position in other chromosome"
    uint    oChromEnd;  "End position in other chromosome"
    char[1] oStrand;    "+ or -, - means that psl was reversed into BED-compatible coordinates"
    uint    oChromSize; "Size of other chromosome."
    int[blockCount] oChromStarts; "Start positions relative to oChromStart or from oChromStart+oChromSize depending on strand"
    lstring  oSequence;  "Sequence on other chrom (or edit list, or empty)"
    string   oCDS;       "CDS in NCBI format"
    uint    chromSize;"Size of target chromosome"
    uint match;        "Number of bases matched."
    uint misMatch; " Number of bases that don't match "
    uint repMatch; " Number of bases that match but are part of repeats "
    uint nCount;   " Number of 'N' bases "
    uint seqType;    "0=empty, 1=nucleotide, 2=amino_acid"
    )

'''


###
# Templates for trackDb entries
###


hub_str = '''hub {hal}
shortLabel {hal}
longLabel {hal}
genomesFile genomes.txt
email {email}

'''

genome_str = '''genome {genome}
twoBitPath {genome}/{genome}.2bit
trackDb {genome}/trackDb.txt
organism {genome}
description {genome}
scientificName {genome}
defaultPos {default_pos}
groups groups.txt

'''


groups_str = '''name cat_tracks
label Comparative Annotation Toolkit
priority 1
defaultIsClosed 0

name snake
label Alignment Snakes
priority 2
defaultIsClosed 0

name expression
label Expression
priority 3
defaultIsClosed 0

'''


snake_composite = '''track hubCentral
compositeTrack on
shortLabel Cactus
longLabel Cactus Alignment Tracks
group cat_tracks
subGroup1 view Track_Type Snake=Alignments
subGroup2 orgs Organisms {org_str}
dragAndDrop subTracks
dimensions dimensionX=view dimensionY=orgs
noInherit on
priority 0
centerLabelsDense on
visibility full
type bigBed 3

    track hubCentralAlignments
    shortLabel Alignments
    view Alignments
    visibility full
    subTrack hubCentral

'''

snake_template = '''        track snake{genome}
        longLabel {genome}
        shortLabel {genome}
        otherSpecies {genome}
        visibility {visibility}
        parent hubCentralAlignments off
        priority 3
        bigDataUrl {hal_path}
        type halSnake
        group snake
        subGroups view=Snake orgs={genome}

'''


consensus_template = '''track consensus_{genome}
shortLabel CAT Annotation
longLabel CAT Annotation
description CAT Annotation
type bigGenePred
group cat_tracks
itemRgb on
priority 1
visibility pack
searchIndex name,name2,txId,geneName,sourceGene,sourceTranscript,alignmentId
bigDataUrl {path}
labelFields name,name2,txId,geneName,sourceGene,sourceTranscript,alignmentId
defaultLabelFields name
labelSeperator " "

'''


bgp_template = '''track {name}
shortLabel {label}
longLabel {label}
description {label}
type bigGenePred
group cat_tracks
itemRgb on
priority 3
visibility {visibility}
searchIndex name,name2,geneId,transcriptId
bigDataUrl {path}
labelFields name,name2,geneId,transcriptId
defaultLabelFields name
labelSeperator " "

'''


bigpsl_template = '''track {name}
shortLabel {short_label}
longLabel {long_label}
bigDataUrl {path}
type bigPsl
group cat_tracks
itemRgb on
priority 2
visibility {visibility}
baseColorUseSequence lfExtra
baseColorDefault genomicCodons
baseColorUseCds given
indelDoubleInsert on
indelQueryInsert on
showDiffBasesAllScales .
showDiffBasesMaxZoom 10000.0
#showCdsAllScales .
#showCdsMaxZoom 10000.0
searchIndex name

'''


denovo_template = '''track {name}
shortLabel {short_label}
longLabel {long_label}
description {description}
bigDataUrl {path}
type bigGenePred
group cat_tracks
priority 4
itemRgb on
searchIndex assignedGeneId,name,name2
labelFields assignedGeneId,name,name2
defaultLabelFields name
labelSeperator " "


'''


bam_composite_template = '''track bams_{genome}
group expression
compositeTrack on
shortLabel IsoSeq BAMs
longLabel IsoSeq BAMs
dragAndDrop subTracks
visibility hide
type bam
indelDoubleInsert on
indelQueryInsert on
showNames off
bamColorMode gray
bamGrayMode aliQual
pairEndsByName on

'''

bam_template = '''    track {bam}_{genome}
    parent bams_{genome}
    bigDataUrl {bam}
    shortLabel {name}
    longLabel {name}
    type bam
    priority 10

'''


wiggle_template = '''track {mode}_{genome}
shortLabel {mode} expression
longLabel {mode} expression
type bigWig
group expression
bigDataUrl {path}
color {color}
visibility hide
priority 11
spectrum on

'''


splice_template = '''track splices_{genome}
type bigBed 12
group expression
shortLabel RNA-seq splices
longLabel RNA-seq Splice Junctions
bigDataUrl {path}
visibility hide
color 45,125,204
priority 12
spectrum on
minGrayLevel 4

'''


error_template = '''track error_{genome}
type bigBed 6
group cat_tracks
shortLabel Consensus indels
longLabel Consensus indels
bigDataUrl {path}
visibility hide
priority 5

'''<|MERGE_RESOLUTION|>--- conflicted
+++ resolved
@@ -2664,11 +2664,8 @@
                        info.source_gene_common_name, tx.cds_start_stat, tx.cds_end_stat, exon_frames,
                        tx.name, info.transcript_biotype, tx.name2, info.gene_biotype, info.source_gene,
                        info.source_transcript, info.alignment_id, info.alternative_source_transcripts,
-<<<<<<< HEAD
-                       info.paralogy, info.unfiltered_paralogy, info.get('collapsed_gene_ids'), info.get('collapsed_gene_names'),
-=======
-                       info.paralogy, info.get('collapsed_gene_ids'), info.get('collapsed_gene_names'),
->>>>>>> 87db84cf
+                       info.paralogy, info.unfiltered_paralogy,
+                       info.get('collapsed_gene_ids'), info.get('collapsed_gene_names'),
                        info.frameshift, info.exon_annotation_support,
                        info.intron_annotation_support, info.transcript_class, info.transcript_modes,
                        info.valid_start, info.valid_stop, info.proper_orf]
