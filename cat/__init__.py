--- conflicted
+++ resolved
@@ -843,75 +843,7 @@
     def run(self):
         logger.info('Extracting gff3 attributes to sqlite database.')
         pipeline_args = self.get_pipeline_args()
-<<<<<<< HEAD
         df = tools.gff3.parse_gff3(self.annotation_attrs, self.annotation_gp)
-=======
-        df = pd.read_csv(self.annotation_attrs, sep='\t', names=['transcript_id', 'key', 'value'], header=None)
-        results = []
-        # determine if this is a NCBI GFF3 by checking for the term 'gbkey'
-        if 'gbkey' in set(df.key):
-            for tx_id, d in df.groupby('transcript_id'):
-                d = dict(zip(d.key, d.value))
-                if d['gbkey'] == 'Gene':
-                    continue
-                elif d['gbkey'] in ['tRNA', 'rRNA']:
-                    gene_biotype = tx_biotype = d['gbkey']
-                elif d['gbkey'] == 'mRNA':
-                    # hacky check because of lack of biotype features on transcript-level features
-                    if 'pseudo' in d and d['pseudo'] == 'true':
-                        gene_biotype = tx_biotype = 'pseudogene'
-                    else:
-                        gene_biotype = tx_biotype = 'protein_coding'
-                else:
-                    gene_biotype = tx_biotype = d['gbkey']
-                gene_name = d.get('gene', 'Name')
-                gene_id = d.get('ID', 'Name')
-                tx_name = d.get('product', tx_id)
-                results.append([gene_id, tx_id, tx_name, gene_name, gene_biotype, tx_biotype])
-        else:  # this is not a NCBI GFF3
-            for tx_id, d in df.groupby('transcript_id'):
-                d = dict(zip(d.key, d.value))
-                if 'transcript_id' not in d:
-                    continue
-                else:
-                    if 'biotype' in d:  # possibly Ensembl
-                        gene_biotype = tx_biotype = d['biotype']
-                    elif 'gene_type' in d:  # probably Gencode
-                        gene_biotype = d['gene_type']
-                        tx_biotype = d['transcript_type']
-                    else:
-                        raise InvalidInputException('Could not parse biotype for {}. Values: {}'.format(tx_id, d))
-                    # Ensembl formats their GFF3 with the format ID=transcript:XXX, while Gencode doesn't have the
-                    # extraneous transcript: portion.
-                    # Gencode also includes the gene name on the transcript level, so it is carried over.
-                    # Ensembl does not do this, but we can infer this via the regular schema Name-Version
-                    # However, Ensembl also does not always include a Name tag, so we have to account for this as well
-                    if 'transcript' in d['ID']:  # probably Ensembl
-                        gene_id = d['Parent'].replace('gene:', '')
-                        if 'Name' in d:
-                            gene_name = d['Name'].split('-')[0]
-                            tx_name = d['Name']
-                        else:  # no names here, just use IDs
-                            gene_name = gene_id
-                            tx_name = tx_id
-                    elif 'gene_name' in d and 'gene_id' in d and 'transcript_name' in d:  # Gencode
-                        gene_name = d['gene_name']
-                        gene_id = d['gene_id']
-                        tx_name = d['transcript_name']
-                    else:  # ambiguous type, hope for the best here
-                        if 'gene' in d:
-                            gene_name = d['gene']
-                        elif 'Name' in d:
-                            gene_name = d['Name']
-                        else:
-                            gene_name = d['Parent']
-                        gene_id = d['Parent']
-                        tx_name = d.get('product', tx_id)
-                results.append([gene_id, tx_id, tx_name, gene_name, gene_biotype, tx_biotype])
-        df = pd.DataFrame(results, columns=['GeneId', 'TranscriptId', 'TranscriptName', 'GeneName',
-                                            'GeneBiotype', 'TranscriptBiotype'])
-        df = df.set_index('TranscriptId')
->>>>>>> 6a30e405
         if 'protein_coding' not in set(df.GeneBiotype) or 'protein_coding' not in set(df.TranscriptBiotype):
             if pipeline_args.augustus:
                 raise InvalidInputException('No protein_coding annotations found. This will cause problems for '
