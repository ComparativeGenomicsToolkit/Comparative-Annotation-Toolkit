--- conflicted
+++ resolved
@@ -24,12 +24,7 @@
 import tools.toilInterface
 import tools.transcripts
 import tools.bio
-<<<<<<< HEAD
-from exceptions import UserException
-=======
 from .exceptions import UserException
-from tools.pipeline import ProcException
->>>>>>> e9f968d7
 
 logger = logging.getLogger(__name__)
 
@@ -291,13 +286,8 @@
     protein_handle = tools.bio.get_sequence_dict(protein_fasta)
     # group up proteins for sub-jobs
     results = []
-<<<<<<< HEAD
-    for chunk in tools.dataOps.grouper(protein_handle.iteritems(), 100):
+    for chunk in tools.dataOps.grouper(protein_handle.items(), 100):
         j = job.addChildJobFn(run_protein_aln, chunk, genome_fasta_file_id, disk=disk_usage, memory='8G')
-=======
-    for chunk in tools.dataOps.grouper(iter(protein_handle.items()), 100):
-        j = job.addChildJobFn(run_protein_blat, chunk, genome_fasta_file_id, disk=disk_usage, memory='8G')
->>>>>>> e9f968d7
         results.append(j.rv())
     # return merged results
     return job.addFollowOnJobFn(convert_protein_aln_results_to_hints, results, memory='8G').rv()
